--- conflicted
+++ resolved
@@ -379,30 +379,6 @@
     cmdclass=cmdclass,
     python_requires='>=' + '.'.join(str(n) for n in PYTHON_MIN_VERSION),
     classifiers=[
-<<<<<<< HEAD
-        'Development Status :: 4 - Beta',
-        'Framework :: Matplotlib',
-        'License :: OSI Approved :: GNU Lesser General Public License v3 '
-        'or later (LGPLv3+)',
-        'Operating System :: MacOS :: MacOS X',
-        'Operating System :: Microsoft :: Windows',
-        'Operating System :: POSIX',
-        'Operating System :: POSIX :: AIX',
-        'Operating System :: POSIX :: Linux',
-        'Programming Language :: C++',
-        'Programming Language :: Python',
-        'Programming Language :: Python :: 3',
-        'Programming Language :: Python :: 3.5',
-        'Programming Language :: Python :: 3.6',
-        'Programming Language :: Python :: 3.7',
-        'Programming Language :: Python :: 3.8',
-        'Programming Language :: Python :: 3.9',
-        'Programming Language :: Python :: 3 :: Only',
-        'Topic :: Scientific/Engineering',
-        'Topic :: Scientific/Engineering :: GIS',
-        'Topic :: Scientific/Engineering :: Visualization',
-    ],
-=======
             'Development Status :: 4 - Beta',
             'Framework :: Matplotlib',
             'License :: OSI Approved :: GNU Lesser General Public License v3 '
@@ -423,5 +399,4 @@
             'Topic :: Scientific/Engineering :: GIS',
             'Topic :: Scientific/Engineering :: Visualization',
           ],
->>>>>>> cc78062e
 )