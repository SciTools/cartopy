<<<<<<< HEAD
# (C) British Crown Copyright 2011 - 2020, Met Office
=======
# Copyright Cartopy Contributors
>>>>>>> 1e58c360
#
# This file is part of Cartopy and is released under the LGPL license.
# See COPYING and COPYING.LESSER in the root of the repository for full
# licensing details.

from __future__ import (absolute_import, division, print_function)

import matplotlib.pyplot as plt
import matplotlib.ticker as mticker
import pytest

import cartopy.crs as ccrs
from cartopy.mpl.geoaxes import GeoAxes
from cartopy.mpl.ticker import LongitudeLocator, LongitudeFormatter
from cartopy.mpl.gridliner import (
    LATITUDE_FORMATTER, LONGITUDE_FORMATTER,
    classic_locator, classic_formatter)


from cartopy.tests.mpl import MPL_VERSION, ImageTesting


TEST_PROJS = [
    ccrs.PlateCarree,
    ccrs.AlbersEqualArea,
    ccrs.AzimuthalEquidistant,
    ccrs.LambertConformal,
    ccrs.LambertCylindrical,
    ccrs.Mercator,
    ccrs.Miller,
    ccrs.Mollweide,
    ccrs.Orthographic,
    ccrs.Robinson,
    ccrs.Sinusoidal,
    ccrs.Stereographic,
    ccrs.InterruptedGoodeHomolosine,
    (ccrs.RotatedPole,
     dict(pole_longitude=180.0,
          pole_latitude=36.0,
          central_rotated_longitude=-106.0,
          globe=ccrs.Globe(semimajor_axis=6370000,
                           semiminor_axis=6370000))),
    (ccrs.OSGB, dict(approx=False)),
    ccrs.EuroPP,
    ccrs.Geostationary,
    ccrs.NearsidePerspective,
    ccrs.Gnomonic,
    ccrs.LambertAzimuthalEqualArea,
    ccrs.NorthPolarStereo,
    (ccrs.OSNI, dict(approx=False)),
    ccrs.SouthPolarStereo,
]


@pytest.mark.natural_earth
@ImageTesting(['gridliner1'],
              # Robinson projection is slightly better in Proj 6+.
              tolerance=0.66 if ccrs.PROJ4_VERSION >= (6, 0, 0) else 0.5)
def test_gridliner():
    ny, nx = 2, 4

    plt.figure(figsize=(10, 10))

    ax = plt.subplot(nx, ny, 1, projection=ccrs.PlateCarree())
    ax.set_global()
    ax.coastlines(resolution="110m")
    ax.gridlines(linestyle=':')

    ax = plt.subplot(nx, ny, 2, projection=ccrs.OSGB(approx=False))
    ax.set_global()
    ax.coastlines(resolution="110m")
    ax.gridlines(linestyle=':')

    ax = plt.subplot(nx, ny, 3, projection=ccrs.OSGB(approx=False))
    ax.set_global()
    ax.coastlines(resolution="110m")
    ax.gridlines(ccrs.PlateCarree(), color='blue', linestyle='-')
    ax.gridlines(ccrs.OSGB(approx=False), linestyle=':')

    ax = plt.subplot(nx, ny, 4, projection=ccrs.PlateCarree())
    ax.set_global()
    ax.coastlines(resolution="110m")
    ax.gridlines(ccrs.NorthPolarStereo(), alpha=0.5,
                 linewidth=1.5, linestyle='-')

    ax = plt.subplot(nx, ny, 5, projection=ccrs.PlateCarree())
    ax.set_global()
    ax.coastlines(resolution="110m")
    osgb = ccrs.OSGB(approx=False)
    ax.set_extent(tuple(osgb.x_limits) + tuple(osgb.y_limits), crs=osgb)
    ax.gridlines(osgb, linestyle=':')

    ax = plt.subplot(nx, ny, 6, projection=ccrs.NorthPolarStereo())
    ax.set_global()
    ax.coastlines(resolution="110m")
    ax.gridlines(alpha=0.5, linewidth=1.5, linestyle='-')

    ax = plt.subplot(nx, ny, 7, projection=ccrs.NorthPolarStereo())
    ax.set_global()
    ax.coastlines(resolution="110m")
    osgb = ccrs.OSGB(approx=False)
    ax.set_extent(tuple(osgb.x_limits) + tuple(osgb.y_limits), crs=osgb)
    ax.gridlines(osgb, linestyle=':')

    ax = plt.subplot(nx, ny, 8,
                     projection=ccrs.Robinson(central_longitude=135))
    ax.set_global()
    ax.coastlines(resolution="110m")
    ax.gridlines(ccrs.PlateCarree(), alpha=0.5, linewidth=1.5, linestyle='-')

    delta = 1.5e-2
    plt.subplots_adjust(left=0 + delta, right=1 - delta,
                        top=1 - delta, bottom=0 + delta)


def test_gridliner_specified_lines():
    meridians = [0, 60, 120, 180, 240, 360]
    parallels = [-90, -60, -30, 0, 30, 60, 90]

    ax = plt.subplot(1, 1, 1, projection=ccrs.PlateCarree())
    gl = GeoAxes.gridlines(ax, xlocs=meridians, ylocs=parallels)
    assert isinstance(gl.xlocator, mticker.FixedLocator)
    assert isinstance(gl.ylocator, mticker.FixedLocator)
    assert gl.xlocator.tick_values(None, None).tolist() == meridians
    assert gl.ylocator.tick_values(None, None).tolist() == parallels


# The tolerance on these tests are particularly high because of the high number
# of text objects. A new testing strategy is needed for this kind of test.
grid_label_tol = grid_label_inline_tol = grid_label_inline_usa_tol = 0.5
if MPL_VERSION >= '2.0':
    grid_label_image = 'gridliner_labels'
    if ccrs.PROJ4_VERSION < (4, 9, 3):
        # A 0-longitude label is missing on older Proj versions.
        grid_label_tol = 1.8
    grid_label_inline_image = 'gridliner_labels_inline'
    grid_label_inline_usa_image = 'gridliner_labels_inline_usa'
    if ccrs.PROJ4_VERSION == (4, 9, 1):
        # AzimuthalEquidistant was previously broken.
        grid_label_inline_tol = 7.9
        grid_label_inline_usa_tol = 7.7
    elif ccrs.PROJ4_VERSION < (5, 0, 0):
        # Stereographic was previously broken.
        grid_label_inline_tol = 6.4
        grid_label_inline_usa_tol = 4.0
else:
    grid_label_image = 'gridliner_labels_1.5'
    if ccrs.PROJ4_VERSION >= (4, 9, 3):
        # A 0-longitude label is visible on newer Proj versions.
        grid_label_tol = 1.7
    grid_label_inline_image = 'gridliner_labels_inline_1.5'
    grid_label_inline_usa_image = 'gridliner_labels_inline_usa_1.5'
    if ccrs.PROJ4_VERSION >= (5, 0, 0):
        # Stereographic was fixed, but test image was not updated.
        grid_label_inline_tol = 7.9
        grid_label_inline_usa_tol = 7.8
    elif ccrs.PROJ4_VERSION >= (4, 9, 2):
        # AzimuthalEquidistant was fixed, but test image was not updated.
        grid_label_inline_tol = 5.4
        grid_label_inline_usa_tol = 7.2
if (5, 0, 0) <= ccrs.PROJ4_VERSION < (5, 1, 0):
    # Several projections are broken in these versions, so not plotted.
    grid_label_inline_tol += 5.1
    grid_label_inline_usa_tol += 5.4
elif (6, 0, 0) <= ccrs.PROJ4_VERSION:
    # Better Robinson projection causes some text movement.
    grid_label_inline_tol += 1.1


@pytest.mark.natural_earth
@ImageTesting([grid_label_image], tolerance=grid_label_tol)
def test_grid_labels():
    fig = plt.figure(figsize=(10, 10))

    crs_pc = ccrs.PlateCarree()
    crs_merc = ccrs.Mercator()

    ax = fig.add_subplot(3, 2, 1, projection=crs_pc)
    ax.coastlines(resolution="110m")
    ax.gridlines(draw_labels=True)

    # Check that adding labels to Mercator gridlines gives an error.
    # (Currently can only label PlateCarree gridlines.)
    ax = fig.add_subplot(3, 2, 2,
                         projection=ccrs.PlateCarree(central_longitude=180))
    ax.coastlines(resolution="110m")

    ax.set_title('Known bug')
    gl = ax.gridlines(crs=crs_pc, draw_labels=True)
    gl.top_labels = False
    gl.left_labels = False
    gl.xlines = False

    ax = fig.add_subplot(3, 2, 3, projection=crs_merc)
    ax.coastlines(resolution="110m")
    gl = ax.gridlines(draw_labels=True)
    gl.xlabel_style = gl.ylabel_style = {'size': 9}

    ax = plt.subplot(3, 2, 4, projection=crs_pc)
    ax.coastlines(resolution="110m")
    gl = ax.gridlines(
        crs=crs_pc, linewidth=2, color='gray', alpha=0.5, linestyle=':')
    gl.bottom_labels = True
    gl.right_labels = True
    gl.xlines = False
    gl.xlocator = mticker.FixedLocator([-180, -45, 45, 180])
    gl.xformatter = LONGITUDE_FORMATTER
    gl.yformatter = LATITUDE_FORMATTER
    gl.xlabel_style = {'size': 15, 'color': 'gray'}
    gl.xlabel_style = {'color': 'red'}
    gl.xpadding = 10
    gl.ypadding = 15

    # trigger a draw at this point and check the appropriate artists are
    # populated on the gridliner instance
    fig.canvas.draw()

    assert len(gl.bottom_label_artists) == 4
    assert len(gl.top_label_artists) == 0
    assert len(gl.left_label_artists) == 0
    assert len(gl.right_label_artists) != 0
    assert len(gl.xline_artists) == 0

    ax = fig.add_subplot(3, 2, 5, projection=crs_pc)
    ax.set_extent([-20, 10.0, 45.0, 70.0])
    ax.coastlines(resolution="110m")
    ax.gridlines(draw_labels=True)

    ax = fig.add_subplot(3, 2, 6, projection=crs_merc)
    ax.set_extent([-20, 10.0, 45.0, 70.0], crs=crs_pc)
    ax.coastlines(resolution="110m")
    gl = ax.gridlines(draw_labels=True)
    gl.rotate_labels = False
    gl.xlabel_style = gl.ylabel_style = {'size': 9}

    # Increase margins between plots to stop them bumping into one another.
    plt.subplots_adjust(wspace=0.25, hspace=0.25)


@pytest.mark.natural_earth
@ImageTesting([grid_label_inline_image], tolerance=grid_label_inline_tol)
def test_grid_labels_inline():
    plt.figure(figsize=(35, 35))
    for i, proj in enumerate(TEST_PROJS, 1):
        if isinstance(proj, tuple):
            proj, kwargs = proj
        else:
            kwargs = {}
        ax = plt.subplot(7, 4, i, projection=proj(**kwargs))
        if (ccrs.PROJ4_VERSION[:2] == (5, 0) and
                proj in (ccrs.Orthographic, ccrs.AlbersEqualArea,
                         ccrs.Geostationary, ccrs.NearsidePerspective)):
            # Above projections are broken, so skip labels.
            # Add gridlines anyway to minimize image differences.
            ax.gridlines()
        else:
            ax.gridlines(draw_labels=True, auto_inline=True)
        ax.coastlines(resolution="110m")
        ax.set_title(proj, y=1.075)
    plt.subplots_adjust(wspace=0.35, hspace=0.35)


@pytest.mark.natural_earth
@ImageTesting([grid_label_inline_usa_image],
              tolerance=grid_label_inline_usa_tol)
def test_grid_labels_inline_usa():
    top = 49.3457868  # north lat
    left = -124.7844079  # west long
    right = -66.9513812  # east long
    bottom = 24.7433195  # south lat
    plt.figure(figsize=(35, 35))
    for i, proj in enumerate(TEST_PROJS, 1):
        if isinstance(proj, tuple):
            proj, kwargs = proj
        else:
            kwargs = {}
        ax = plt.subplot(7, 4, i, projection=proj(**kwargs))
        try:
            ax.set_extent([left, right, bottom, top],
                          crs=ccrs.PlateCarree())
        except Exception:
            pass
        ax.set_title(proj, y=1.075)
        if (ccrs.PROJ4_VERSION[:2] == (5, 0) and
                proj in (ccrs.Orthographic, ccrs.AlbersEqualArea,
                         ccrs.Geostationary, ccrs.NearsidePerspective)):
            # Above projections are broken, so skip labels.
            # Add gridlines anyway to minimize image differences.
            ax.gridlines()
        else:
            ax.gridlines(draw_labels=True, auto_inline=True, clip_on=True)
<<<<<<< HEAD
        ax.coastlines()
    plt.subplots_adjust(wspace=0.35, hspace=0.35)


@pytest.mark.parametrize(
    "proj,gcrs,xloc,xfmt,xloc_expected,xfmt_expected",
    [
       (ccrs.PlateCarree(), ccrs.PlateCarree(),
        [10, 20], None, mticker.FixedLocator, LongitudeFormatter),
       (ccrs.PlateCarree(), ccrs.Mercator(),
        [10, 20], None, mticker.FixedLocator, classic_formatter),
       (ccrs.PlateCarree(), ccrs.PlateCarree(),
        mticker.MaxNLocator(nbins=9), None,
        mticker.MaxNLocator, LongitudeFormatter),
       (ccrs.PlateCarree(), ccrs.Mercator(),
        mticker.MaxNLocator(nbins=9), None,
        mticker.MaxNLocator, classic_formatter),
       (ccrs.PlateCarree(), ccrs.PlateCarree(),
        None, None, LongitudeLocator, LongitudeFormatter),
       (ccrs.PlateCarree(), ccrs.Mercator(),
        None, None, classic_locator.__class__, classic_formatter),
       (ccrs.PlateCarree(), ccrs.PlateCarree(),
        None, mticker.StrMethodFormatter('{x}'),
        LongitudeLocator, mticker.StrMethodFormatter),
     ])
def test_gridliner_default_fmtloc(
        proj, gcrs, xloc, xfmt, xloc_expected, xfmt_expected):
    ax = plt.subplot(111, projection=proj)
    gl = ax.gridlines(crs=gcrs, draw_labels=False, xlocs=xloc, xformatter=xfmt)
    plt.close()
    assert isinstance(gl.xlocator, xloc_expected)
    assert isinstance(gl.xformatter, xfmt_expected)
=======
        ax.coastlines(resolution="110m")
    plt.subplots_adjust(wspace=0.35, hspace=0.35)
>>>>>>> 1e58c360
<|MERGE_RESOLUTION|>--- conflicted
+++ resolved
@@ -1,8 +1,4 @@
-<<<<<<< HEAD
-# (C) British Crown Copyright 2011 - 2020, Met Office
-=======
 # Copyright Cartopy Contributors
->>>>>>> 1e58c360
 #
 # This file is part of Cartopy and is released under the LGPL license.
 # See COPYING and COPYING.LESSER in the root of the repository for full
@@ -294,8 +290,7 @@
             ax.gridlines()
         else:
             ax.gridlines(draw_labels=True, auto_inline=True, clip_on=True)
-<<<<<<< HEAD
-        ax.coastlines()
+        ax.coastlines(resolution="110m")
     plt.subplots_adjust(wspace=0.35, hspace=0.35)
 
 
@@ -326,8 +321,4 @@
     gl = ax.gridlines(crs=gcrs, draw_labels=False, xlocs=xloc, xformatter=xfmt)
     plt.close()
     assert isinstance(gl.xlocator, xloc_expected)
-    assert isinstance(gl.xformatter, xfmt_expected)
-=======
-        ax.coastlines(resolution="110m")
-    plt.subplots_adjust(wspace=0.35, hspace=0.35)
->>>>>>> 1e58c360
+    assert isinstance(gl.xformatter, xfmt_expected)