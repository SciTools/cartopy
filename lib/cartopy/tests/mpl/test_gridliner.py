# Copyright Cartopy Contributors
#
# This file is part of Cartopy and is released under the LGPL license.
# See COPYING and COPYING.LESSER in the root of the repository for full
# licensing details.


import matplotlib.pyplot as plt
import matplotlib.ticker as mticker
import numpy as np
import pytest
from shapely.geos import geos_version

import cartopy.crs as ccrs
from cartopy.mpl.geoaxes import GeoAxes
from cartopy.mpl.ticker import LongitudeLocator, LongitudeFormatter
from cartopy.mpl.gridliner import (
    LATITUDE_FORMATTER, LONGITUDE_FORMATTER,
    classic_locator, classic_formatter)

from cartopy.tests.mpl import MPL_VERSION, ImageTesting

TEST_PROJS = [
    ccrs.PlateCarree,
    ccrs.AlbersEqualArea,
    ccrs.AzimuthalEquidistant,
    ccrs.LambertConformal,
    ccrs.LambertCylindrical,
    ccrs.Mercator,
    ccrs.Miller,
    ccrs.Mollweide,
    ccrs.Orthographic,
    ccrs.Robinson,
    ccrs.Sinusoidal,
    ccrs.Stereographic,
    ccrs.InterruptedGoodeHomolosine,
    (ccrs.RotatedPole,
     dict(pole_longitude=180.0,
          pole_latitude=36.0,
          central_rotated_longitude=-106.0,
          globe=ccrs.Globe(semimajor_axis=6370000,
                           semiminor_axis=6370000))),
    (ccrs.OSGB, dict(approx=False)),
    ccrs.EuroPP,
    ccrs.Geostationary,
    ccrs.NearsidePerspective,
    ccrs.Gnomonic,
    ccrs.LambertAzimuthalEqualArea,
    ccrs.NorthPolarStereo,
    (ccrs.OSNI, dict(approx=False)),
    ccrs.SouthPolarStereo,
]


@pytest.mark.natural_earth
@ImageTesting(['gridliner1'],
              # Robinson projection is slightly better in Proj 6+.
              tolerance=0.7 if ccrs.PROJ4_VERSION >= (6, 0, 0) else 0.5)
def test_gridliner():
    ny, nx = 2, 4

    plt.figure(figsize=(10, 10))

    ax = plt.subplot(nx, ny, 1, projection=ccrs.PlateCarree())
    ax.set_global()
    ax.coastlines(resolution="110m")
    ax.gridlines(linestyle=':')

    ax = plt.subplot(nx, ny, 2, projection=ccrs.OSGB(approx=False))
    ax.set_global()
    ax.coastlines(resolution="110m")
    ax.gridlines(linestyle=':')

    ax = plt.subplot(nx, ny, 3, projection=ccrs.OSGB(approx=False))
    ax.set_global()
    ax.coastlines(resolution="110m")
    ax.gridlines(ccrs.PlateCarree(), color='blue', linestyle='-')
    ax.gridlines(ccrs.OSGB(approx=False), linestyle=':')

    ax = plt.subplot(nx, ny, 4, projection=ccrs.PlateCarree())
    ax.set_global()
    ax.coastlines(resolution="110m")
    ax.gridlines(ccrs.NorthPolarStereo(), alpha=0.5,
                 linewidth=1.5, linestyle='-')

    ax = plt.subplot(nx, ny, 5, projection=ccrs.PlateCarree())
    ax.set_global()
    ax.coastlines(resolution="110m")
    osgb = ccrs.OSGB(approx=False)
    ax.set_extent(tuple(osgb.x_limits) + tuple(osgb.y_limits), crs=osgb)
    ax.gridlines(osgb, linestyle=':')

    ax = plt.subplot(nx, ny, 6, projection=ccrs.NorthPolarStereo())
    ax.set_global()
    ax.coastlines(resolution="110m")
    ax.gridlines(alpha=0.5, linewidth=1.5, linestyle='-')

    ax = plt.subplot(nx, ny, 7, projection=ccrs.NorthPolarStereo())
    ax.set_global()
    ax.coastlines(resolution="110m")
    osgb = ccrs.OSGB(approx=False)
    ax.set_extent(tuple(osgb.x_limits) + tuple(osgb.y_limits), crs=osgb)
    ax.gridlines(osgb, linestyle=':')

    ax = plt.subplot(nx, ny, 8,
                     projection=ccrs.Robinson(central_longitude=135))
    ax.set_global()
    ax.coastlines(resolution="110m")
    ax.gridlines(ccrs.PlateCarree(), alpha=0.5, linewidth=1.5, linestyle='-')

    delta = 1.5e-2
    plt.subplots_adjust(left=0 + delta, right=1 - delta,
                        top=1 - delta, bottom=0 + delta)


def test_gridliner_specified_lines():
    meridians = [0, 60, 120, 180, 240, 360]
    parallels = [-90, -60, -30, 0, 30, 60, 90]

    ax = plt.subplot(1, 1, 1, projection=ccrs.PlateCarree())
    gl = GeoAxes.gridlines(ax, xlocs=meridians, ylocs=parallels)
    assert isinstance(gl.xlocator, mticker.FixedLocator)
    assert isinstance(gl.ylocator, mticker.FixedLocator)
    assert gl.xlocator.tick_values(None, None).tolist() == meridians
    assert gl.ylocator.tick_values(None, None).tolist() == parallels


# The tolerance on these tests are particularly high because of the high number
# of text objects. A new testing strategy is needed for this kind of test.
if MPL_VERSION < "3":
    TOL = 15
else:
    TOL = 0.5
grid_label_tol = grid_label_inline_tol = grid_label_inline_usa_tol = TOL
grid_label_inline_tol += 1.1
grid_label_image = 'gridliner_labels'
grid_label_inline_image = 'gridliner_labels_inline'
grid_label_inline_usa_image = 'gridliner_labels_inline_usa'


@pytest.mark.skipif(geos_version == (3, 9, 0), reason="GEOS intersection bug")
@pytest.mark.natural_earth
@ImageTesting([grid_label_image], tolerance=grid_label_tol)
def test_grid_labels():
    fig = plt.figure(figsize=(10, 10))

    crs_pc = ccrs.PlateCarree()
    crs_merc = ccrs.Mercator()

    ax = fig.add_subplot(3, 2, 1, projection=crs_pc)
    ax.coastlines(resolution="110m")
    ax.gridlines(draw_labels=True)

    # Check that adding labels to Mercator gridlines gives an error.
    # (Currently can only label PlateCarree gridlines.)
    ax = fig.add_subplot(
        3, 2, 2, projection=ccrs.PlateCarree(central_longitude=180))
    ax.coastlines(resolution="110m")

    ax.set_title('Known bug')
    gl = ax.gridlines(crs=crs_pc, draw_labels=True)
    gl.top_labels = False
    gl.left_labels = False
    gl.xlines = False

    ax = fig.add_subplot(3, 2, 3, projection=crs_merc)
    ax.coastlines(resolution="110m")
    gl = ax.gridlines(draw_labels=True)
    gl.xlabel_style = gl.ylabel_style = {'size': 9}

    ax = plt.subplot(3, 2, 4, projection=crs_pc)
    ax.coastlines(resolution="110m")
    gl = ax.gridlines(
        crs=crs_pc, linewidth=2, color='gray', alpha=0.5, linestyle=':')
    gl.bottom_labels = True
    gl.right_labels = True
    gl.xlines = False
    gl.xlocator = mticker.FixedLocator([-180, -45, 45, 180])
    gl.xformatter = LONGITUDE_FORMATTER
    gl.yformatter = LATITUDE_FORMATTER
    gl.xlabel_style = {'size': 15, 'color': 'gray'}
    gl.xlabel_style = {'color': 'red'}
    gl.xpadding = 10
    gl.ypadding = 15

    # trigger a draw at this point and check the appropriate artists are
    # populated on the gridliner instance
    fig.canvas.draw()
    assert len([
        lb for lb in gl.bottom_label_artists if lb.get_visible()]) == 4
    assert len([
        lb for lb in gl.top_label_artists if lb.get_visible()]) == 0
    assert len([
        lb for lb in gl.left_label_artists if lb.get_visible()]) == 0
    assert len([
        lb for lb in gl.right_label_artists if lb.get_visible()]) != 0
    assert len(gl.xline_artists) == 0

    ax = fig.add_subplot(3, 2, 5, projection=crs_pc)
    ax.set_extent([-20, 10.0, 45.0, 70.0])
    ax.coastlines(resolution="110m")
    ax.gridlines(draw_labels=True)

    ax = fig.add_subplot(3, 2, 6, projection=crs_merc)
    ax.set_extent([-20, 10.0, 45.0, 70.0], crs=crs_pc)
    ax.coastlines(resolution="110m")
    gl = ax.gridlines(draw_labels=True)
    gl.rotate_labels = False
    gl.xlabel_style = gl.ylabel_style = {'size': 9}

    # Increase margins between plots to stop them bumping into one another.
    plt.subplots_adjust(wspace=0.25, hspace=0.25)


@pytest.mark.skipif(
    MPL_VERSION < '3.0.0',
    reason='Impossible to override tight layout algorithm in mpl < 3')
@pytest.mark.skipif(geos_version == (3, 9, 0), reason="GEOS intersection bug")
@pytest.mark.natural_earth
@ImageTesting(['gridliner_labels_tight'],
              tolerance=grid_label_tol if ccrs.PROJ4_VERSION < (7, 1, 0)
              else 4)
def test_grid_labels_tight():
    # Ensure tight layout accounts for gridlines
    fig = plt.figure(figsize=(7, 5))

    crs_pc = ccrs.PlateCarree()
    crs_merc = ccrs.Mercator()

    ax = fig.add_subplot(2, 2, 1, projection=crs_pc)
    ax.coastlines(resolution="110m")
    ax.gridlines(draw_labels=True)

    ax = fig.add_subplot(2, 2, 2, projection=crs_merc)
    ax.coastlines(resolution="110m")
    ax.gridlines(draw_labels=True)

    # Matplotlib tight layout is also incorrect if cartopy fails
    # to adjust aspect ratios first. Relevant when aspect ratio has
    # changed due to set_extent.
    ax = fig.add_subplot(2, 2, 3, projection=crs_pc)
    ax.set_extent([-20, 10.0, 45.0, 70.0])
    ax.coastlines(resolution="110m")
    ax.gridlines(draw_labels=True)

    ax = fig.add_subplot(2, 2, 4, projection=crs_merc)
    ax.set_extent([-20, 10.0, 45.0, 70.0], crs=crs_pc)
    ax.coastlines(resolution="110m")
    gl = ax.gridlines(draw_labels=True)
    gl.rotate_labels = False

    # Apply tight layout
    fig.tight_layout()

    # Ensure gridliners were drawn
    for ax in fig.axes:
        for gl in ax._gridliners:
            assert hasattr(gl, '_drawn') and gl._drawn


@pytest.mark.skipif(geos_version == (3, 9, 0), reason="GEOS intersection bug")
@pytest.mark.natural_earth
@ImageTesting([grid_label_inline_image], tolerance=grid_label_inline_tol)
def test_grid_labels_inline():
    plt.figure(figsize=(35, 35))
    for i, proj in enumerate(TEST_PROJS, 1):
        if isinstance(proj, tuple):
            proj, kwargs = proj
        else:
            kwargs = {}
        ax = plt.subplot(7, 4, i, projection=proj(**kwargs))
        if (ccrs.PROJ4_VERSION[:2] == (5, 0) and
                proj in (ccrs.Orthographic, ccrs.AlbersEqualArea,
                         ccrs.Geostationary, ccrs.NearsidePerspective)):
            # Above projections are broken, so skip labels.
            # Add gridlines anyway to minimize image differences.
            ax.gridlines()
        else:
            ax.gridlines(draw_labels=True, auto_inline=True)
        ax.coastlines(resolution="110m")
        ax.set_title(proj, y=1.075)
    plt.subplots_adjust(wspace=0.35, hspace=0.35)


@pytest.mark.skipif(geos_version == (3, 9, 0), reason="GEOS intersection bug")
@pytest.mark.natural_earth
@ImageTesting([grid_label_inline_usa_image],
              tolerance=grid_label_inline_usa_tol)
def test_grid_labels_inline_usa():
    top = 49.3457868  # north lat
    left = -124.7844079  # west long
    right = -66.9513812  # east long
    bottom = 24.7433195  # south lat
    plt.figure(figsize=(35, 35))
    for i, proj in enumerate(TEST_PROJS, 1):
        if isinstance(proj, tuple):
            proj, kwargs = proj
        else:
            kwargs = {}
        ax = plt.subplot(7, 4, i, projection=proj(**kwargs))
        try:
            ax.set_extent([left, right, bottom, top],
                          crs=ccrs.PlateCarree())
        except Exception:
            pass
        ax.set_title(proj, y=1.075)
        if (ccrs.PROJ4_VERSION[:2] == (5, 0) and
                proj in (ccrs.Orthographic, ccrs.AlbersEqualArea,
                         ccrs.Geostationary, ccrs.NearsidePerspective)):
            # Above projections are broken, so skip labels.
            # Add gridlines anyway to minimize image differences.
            ax.gridlines()
        else:
            ax.gridlines(draw_labels=True, auto_inline=True, clip_on=True)
        ax.coastlines(resolution="110m")

    plt.subplots_adjust(wspace=0.35, hspace=0.35)


@pytest.mark.skipif(geos_version == (3, 9, 0), reason="GEOS intersection bug")
@ImageTesting(["gridliner_labels_bbox_style"], tolerance=grid_label_tol)
def test_gridliner_labels_bbox_style():
    top = 49.3457868  # north lat
    left = -124.7844079  # west long
    right = -66.9513812  # east long
    bottom = 24.7433195  # south lat

    plt.figure(figsize=(6, 3))
    ax = plt.subplot(1, 1, 1, projection=ccrs.PlateCarree())
    ax.coastlines(resolution="110m")
    ax.set_extent([left, right, bottom, top],
                  crs=ccrs.PlateCarree())
    gl = ax.gridlines(draw_labels=True)

    bbox_style = {
        "pad": 0,
        "visible": True,
        "facecolor": "white",
        "edgecolor": "black",
        "boxstyle": "round, pad=0.2",
    }

    gl.labels_bbox_style = bbox_style


@pytest.mark.parametrize(
    "proj,gcrs,xloc,xfmt,xloc_expected,xfmt_expected",
    [
        (ccrs.PlateCarree(), ccrs.PlateCarree(),
         [10, 20], None, mticker.FixedLocator, LongitudeFormatter),
        (ccrs.PlateCarree(), ccrs.Mercator(),
         [10, 20], None, mticker.FixedLocator, classic_formatter),
        (ccrs.PlateCarree(), ccrs.PlateCarree(),
         mticker.MaxNLocator(nbins=9), None,
         mticker.MaxNLocator, LongitudeFormatter),
        (ccrs.PlateCarree(), ccrs.Mercator(),
         mticker.MaxNLocator(nbins=9), None,
         mticker.MaxNLocator, classic_formatter),
        (ccrs.PlateCarree(), ccrs.PlateCarree(),
         None, None, LongitudeLocator, LongitudeFormatter),
        (ccrs.PlateCarree(), ccrs.Mercator(),
         None, None, classic_locator.__class__, classic_formatter),
        (ccrs.PlateCarree(), ccrs.PlateCarree(),
         None, mticker.StrMethodFormatter('{x}'),
         LongitudeLocator, mticker.StrMethodFormatter),
    ])
def test_gridliner_default_fmtloc(
        proj, gcrs, xloc, xfmt, xloc_expected, xfmt_expected):
    plt.figure()
    ax = plt.subplot(111, projection=proj)
    gl = ax.gridlines(crs=gcrs, draw_labels=False, xlocs=xloc, xformatter=xfmt)
    plt.close()
    assert isinstance(gl.xlocator, xloc_expected)
    assert isinstance(gl.xformatter, xfmt_expected)


def test_gridliner_line_limits():
    fig = plt.figure()
    ax = plt.subplot(1, 1, 1, projection=ccrs.NorthPolarStereo())
    ax.set_global()
    # Test a single value passed in which represents (-lim, lim)
    xlim, ylim = 125, 75
    gl = ax.gridlines(xlim=xlim, ylim=ylim)
    fig.canvas.draw_idle()

    paths = gl.xline_artists[0].get_paths() + gl.yline_artists[0].get_paths()
    for path in paths:
        assert (np.min(path.vertices, axis=0) >= (-xlim, -ylim)).all()
        assert (np.max(path.vertices, axis=0) <= (xlim, ylim)).all()

    # Test a pair of values passed in which represents the min, max
    xlim = (-125, 150)
    ylim = (50, 70)
    gl = ax.gridlines(xlim=xlim, ylim=ylim)
    fig.canvas.draw_idle()

    paths = gl.xline_artists[0].get_paths() + gl.yline_artists[0].get_paths()
    for path in paths:
        assert (np.min(path.vertices, axis=0) >= (xlim[0], ylim[0])).all()
        assert (np.max(path.vertices, axis=0) <= (xlim[1], ylim[1])).all()


<<<<<<< HEAD
def test_gridliner_set_number_of_ticks():
    plt.figure()
    ax = plt.subplot(1, 1, 1, projection=ccrs.NorthPolarStereo())
    ax.set_global()
    # Test a single value passed in which represents (-lim, lim)
    xlim, ylim = 125, 75
    gl = ax.gridlines(xlim=xlim, ylim=ylim)
    try:
        gl.set_number_of_ticks(6, 'xlocator')

        gl.set_number_of_ticks(4, 'ylocator')

        Result = True
    except BaseException as e:
        print(e)
        Result = False

    assert(Result)


@pytest.mark.natural_earth
@ImageTesting(['gridliner_ticklabels_decimals_formatted'],
              tolerance=0.7 if ccrs.PROJ4_VERSION >= (6, 0, 0) else 0.5)
def test_gridliner_change_gridline_tick_decimal_separator():
    plt.figure()
    ax = plt.subplot(1, 1, 1, projection=ccrs.PlateCarree())
    ax.set_global()
    ax.set_extent([-80, -40.0, 10.0, -30.0])
    gl = ax.gridlines(draw_labels=True)
    try:
        gl.change_gridline_tick_decimal_separator(
            gl_num_format='{0:.2f}',
            axis='both',
            decimal_separator=',')

        Result = True
    except BaseException as e:
        print(e)
        Result = False

    assert(Result)


@pytest.mark.natural_earth
@ImageTesting(['gridliner_hemisphere_ticklabels_formatted'],
              tolerance=0.7 if ccrs.PROJ4_VERSION >= (6, 0, 0) else 0.5)
def test_gridliner_hemisphere_ticklabels_formatting():
    plt.figure()
    ax = plt.subplot(1, 1, 1, projection=ccrs.PlateCarree())
    ax.set_global()
    ax.set_extent([-80, -40.0, 10.0, -30.0])
    gl = ax.gridlines(draw_labels=True)
    try:
        gl.set_longitude_hemisphere_str(west_hemisphere_str='W',
                                        east_hemisphere_str='E')

        gl.set_latitude_hemisphere_str(north_hemisphere_str='N',
                                       south_hemisphere_str='S')

        Result = True
    except BaseException as e:
        print(e)
        Result = False

    assert(Result)
=======
@pytest.mark.parametrize(
    "draw_labels, result",
    [
        (True,
         {'left': ['70°E', '40°N'],
          'right': ['130°E', '40°N', '50°N'],
          'top': ['130°E', '50°N', '100°E', '70°E'],
          'bottom': ['100°E']}),
        (False,
         {'left': [],
          'right': [],
          'top': [],
          'bottom': []}),
        (['top', 'left'],
         {'left': ['70°E', '40°N'],
          'right': [],

          'top': ['130°E', '100°E', '50°N', '70°E'],
          'bottom': []}),
        ({'top': 'x', 'right': 'y'},
         {'left': [],
          'right': ['40°N', '50°N'],
          'top': ['100°E', '130°E', '70°E'],
          'bottom': []}),
        ({'left': 'x'},
         {'left': ['70°E'],
          'right': [],
          'top': [],
          'bottom': []}),
        ({'top': 'y'},
         {'left': [],
          'right': [],
          'top': ['50°N'],
          'bottom': []}),
     ])
def test_gridliner_draw_labels_param(draw_labels, result):
    plt.figure()
    lambert_crs = ccrs.LambertConformal(central_longitude=105)
    ax = plt.axes(projection=lambert_crs)
    ax.set_extent([75, 130, 18, 54], crs=ccrs.PlateCarree())
    gl = ax.gridlines(draw_labels=draw_labels, rotate_labels=False, dms=True,
                      x_inline=False, y_inline=False)
    gl.xlocator = mticker.FixedLocator([70, 100, 130])
    gl.ylocator = mticker.FixedLocator([40, 50])
    plt.show()
    res = {}
    for loc in 'left', 'right', 'top', 'bottom':
        artists = getattr(gl, loc+'_label_artists')
        res[loc] = [a.get_text() for a in artists if a.get_visible()]
>>>>>>> 82a6b66f
<|MERGE_RESOLUTION|>--- conflicted
+++ resolved
@@ -400,7 +400,6 @@
         assert (np.max(path.vertices, axis=0) <= (xlim[1], ylim[1])).all()
 
 
-<<<<<<< HEAD
 def test_gridliner_set_number_of_ticks():
     plt.figure()
     ax = plt.subplot(1, 1, 1, projection=ccrs.NorthPolarStereo())
@@ -466,7 +465,8 @@
         Result = False
 
     assert(Result)
-=======
+
+
 @pytest.mark.parametrize(
     "draw_labels, result",
     [
@@ -515,5 +515,4 @@
     res = {}
     for loc in 'left', 'right', 'top', 'bottom':
         artists = getattr(gl, loc+'_label_artists')
-        res[loc] = [a.get_text() for a in artists if a.get_visible()]
->>>>>>> 82a6b66f
+        res[loc] = [a.get_text() for a in artists if a.get_visible()]