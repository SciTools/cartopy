# Copyright Cartopy Contributors
#
# This file is part of Cartopy and is released under the LGPL license.
# See COPYING and COPYING.LESSER in the root of the repository for full
# licensing details.

from unittest.mock import Mock

import matplotlib.pyplot as plt
import pytest
import numpy as np

import cartopy.crs as ccrs
from cartopy.mpl.geoaxes import GeoAxes
from cartopy.mpl.ticker import (LatitudeFormatter, LongitudeFormatter,
                                LatitudeLocator, LongitudeLocator)

ONE_MIN = 1 / 60.
ONE_SEC = 1 / 3600.


def test_LatitudeFormatter_bad_projection():
    formatter = LatitudeFormatter()
    formatter.axis = Mock(axes=Mock(GeoAxes, projection=ccrs.Orthographic()))
    match = r'This formatter cannot be used with non-rectangular projections\.'
    with pytest.raises(TypeError, match=match):
        formatter(0)


def test_LongitudeFormatter_bad_projection():
    formatter = LongitudeFormatter()
    formatter.axis = Mock(axes=Mock(GeoAxes, projection=ccrs.Orthographic()))
    match = r'This formatter cannot be used with non-rectangular projections\.'
    with pytest.raises(TypeError, match=match):
        formatter(0)


def test_LatitudeFormatter():
    formatter = LatitudeFormatter()
    p = ccrs.PlateCarree()
    formatter.axis = Mock(axes=Mock(GeoAxes, projection=p))
    test_ticks = [-90, -60, -30, 0, 30, 60, 90]
    result = [formatter(tick) for tick in test_ticks]
    expected = ['90\u00B0S', '60\u00B0S', '30\u00B0S', '0\u00B0',
                '30\u00B0N', '60\u00B0N', '90\u00B0N']
    assert result == expected


def test_LatitudeFormatter_direction_label():
    formatter = LatitudeFormatter(direction_label=False)
    p = ccrs.PlateCarree()
    formatter.axis = Mock(axes=Mock(GeoAxes, projection=p))
    test_ticks = [-90, -60, -30, 0, 30, 60, 90]
    result = [formatter(tick) for tick in test_ticks]
    expected = ['-90\u00B0', '-60\u00B0', '-30\u00B0', '0\u00B0',
                '30\u00B0', '60\u00B0', '90\u00B0']
    assert result == expected


def test_LatitudeFormatter_degree_symbol():
    formatter = LatitudeFormatter(degree_symbol='')
    p = ccrs.PlateCarree()
    formatter.axis = Mock(axes=Mock(GeoAxes, projection=p))
    test_ticks = [-90, -60, -30, 0, 30, 60, 90]
    result = [formatter(tick) for tick in test_ticks]
    expected = ['90S', '60S', '30S', '0',
                '30N', '60N', '90N']
    assert result == expected


def test_LatitudeFormatter_number_format():
    formatter = LatitudeFormatter(number_format='.2f', dms=False)
    p = ccrs.PlateCarree()
    formatter.axis = Mock(axes=Mock(GeoAxes, projection=p))
    test_ticks = [-90, -60, -30, 0, 30, 60, 90]
    result = [formatter(tick) for tick in test_ticks]
    expected = ['90.00\u00B0S', '60.00\u00B0S', '30.00\u00B0S',
                '0.00\u00B0', '30.00\u00B0N', '60.00\u00B0N',
                '90.00\u00B0N']
    assert result == expected


def test_LatitudeFormatter_mercator():
    formatter = LatitudeFormatter()
    p = ccrs.Mercator()
    formatter.axis = Mock(axes=Mock(GeoAxes, projection=p))
    test_ticks = [-15496570.739707904, -8362698.548496634,
                  -3482189.085407435, 0.0, 3482189.085407435,
                  8362698.548496634, 15496570.739707898]
    result = [formatter(tick) for tick in test_ticks]
    expected = ['80\u00B0S', '60\u00B0S', '30\u00B0S', '0\u00B0',
                '30\u00B0N', '60\u00B0N', '80\u00B0N']
    assert result == expected


def test_LatitudeFormatter_small_numbers():
    formatter = LatitudeFormatter(number_format='.7f', dms=False)
    p = ccrs.PlateCarree()
    formatter.axis = Mock(axes=Mock(GeoAxes, projection=p))
    test_ticks = [40.1275150, 40.1275152, 40.1275154]
    result = [formatter(tick) for tick in test_ticks]
    expected = ['40.1275150\u00B0N', '40.1275152\u00B0N',
                '40.1275154\u00B0N']
    assert result == expected


def test_LongitudeFormatter_direction_label():
    formatter = LongitudeFormatter(direction_label=False,
                                   dateline_direction_label=True,
                                   zero_direction_label=True)
    p = ccrs.PlateCarree()
    formatter.axis = Mock(axes=Mock(GeoAxes, projection=p))
    test_ticks = [-180, -120, -60, 0, 60, 120, 180]
    result = [formatter(tick) for tick in test_ticks]
    expected = ['-180\u00B0', '-120\u00B0', '-60\u00B0', '0\u00B0',
                '60\u00B0', '120\u00B0', '180\u00B0']
    assert result == expected


def test_LongitudeFormatter_central_longitude_0():
    formatter = LongitudeFormatter(dateline_direction_label=True)
    p = ccrs.PlateCarree()
    formatter.axis = Mock(axes=Mock(GeoAxes, projection=p))
    test_ticks = [-180, -120, -60, 0, 60, 120, 180]
    result = [formatter(tick) for tick in test_ticks]
    expected = ['180\u00B0W', '120\u00B0W', '60\u00B0W', '0\u00B0',
                '60\u00B0E', '120\u00B0E', '180\u00B0E']
    assert result == expected


def test_LongitudeFormatter_central_longitude_180():
    formatter = LongitudeFormatter(zero_direction_label=True)
    p = ccrs.PlateCarree(central_longitude=180)
    formatter.axis = Mock(axes=Mock(GeoAxes, projection=p))
    test_ticks = [-180, -120, -60, 0, 60, 120, 180]
    result = [formatter(tick) for tick in test_ticks]
    expected = ['0\u00B0E', '60\u00B0E', '120\u00B0E', '180\u00B0',
                '120\u00B0W', '60\u00B0W', '0\u00B0W']
    assert result == expected


def test_LongitudeFormatter_central_longitude_120():
    formatter = LongitudeFormatter()
    p = ccrs.PlateCarree(central_longitude=120)
    formatter.axis = Mock(axes=Mock(GeoAxes, projection=p))
    test_ticks = [-180, -120, -60, 0, 60, 120, 180]
    result = [formatter(tick) for tick in test_ticks]
    expected = ['60\u00B0W', '0\u00B0', '60\u00B0E', '120\u00B0E',
                '180\u00B0', '120\u00B0W', '60\u00B0W']
    assert result == expected


def test_LongitudeFormatter_degree_symbol():
    formatter = LongitudeFormatter(degree_symbol='',
                                   dateline_direction_label=True)
    p = ccrs.PlateCarree()
    formatter.axis = Mock(axes=Mock(GeoAxes, projection=p))
    test_ticks = [-180, -120, -60, 0, 60, 120, 180]
    result = [formatter(tick) for tick in test_ticks]
    expected = ['180W', '120W', '60W', '0', '60E', '120E', '180E']
    assert result == expected


def test_LongitudeFormatter_number_format():
    formatter = LongitudeFormatter(number_format='.2f', dms=False,
                                   dateline_direction_label=True)
    p = ccrs.PlateCarree()
    formatter.axis = Mock(axes=Mock(GeoAxes, projection=p))
    test_ticks = [-180, -120, -60, 0, 60, 120, 180]
    result = [formatter(tick) for tick in test_ticks]
    expected = ['180.00\u00B0W', '120.00\u00B0W', '60.00\u00B0W',
                '0.00\u00B0', '60.00\u00B0E', '120.00\u00B0E',
                '180.00\u00B0E']
    assert result == expected


def test_LongitudeFormatter_mercator():
    formatter = LongitudeFormatter(dateline_direction_label=True)
    p = ccrs.Mercator()
    formatter.axis = Mock(axes=Mock(GeoAxes, projection=p))
    test_ticks = [-20037508.342783064, -13358338.895188706,
                  -6679169.447594353, 0.0, 6679169.447594353,
                  13358338.895188706, 20037508.342783064]
    result = [formatter(tick) for tick in test_ticks]
    expected = ['180\u00B0W', '120\u00B0W', '60\u00B0W', '0\u00B0',
                '60\u00B0E', '120\u00B0E', '180\u00B0E']
    assert result == expected


def test_LongitudeFormatter_small_numbers_0():
    formatter = LongitudeFormatter(number_format='.7f', dms=False)
    p = ccrs.PlateCarree(central_longitude=0)
    formatter.axis = Mock(axes=Mock(GeoAxes, projection=p))
    test_ticks = [-17.1142343, -17.1142340, -17.1142337]
    result = [formatter(tick) for tick in test_ticks]
    expected = ['17.1142343\u00B0W', '17.1142340\u00B0W',
                '17.1142337\u00B0W']
    assert result == expected


def test_LongitudeFormatter_small_numbers_180():
    formatter = LongitudeFormatter(zero_direction_label=True, dms=False,
                                   number_format='.7f')
    p = ccrs.PlateCarree(central_longitude=180)
    formatter.axis = Mock(axes=Mock(GeoAxes, projection=p))
    test_ticks = [-17.1142343, -17.1142340, -17.1142337]
    result = [formatter(tick) for tick in test_ticks]
    expected = ['162.8857657\u00B0E', '162.8857660\u00B0E',
                '162.8857663\u00B0E']
    assert result == expected


@pytest.mark.parametrize("test_ticks,expected",
                         [pytest.param([-3.75, -3.5],
                                       ["3\u00B045'W", "3\u00B030'W"],
                                       id='minutes_no_hide'),
                          pytest.param([-3.5, -3.],
                                       ["30'", "3\u00B0W"],
                                       id='minutes_hide'),
                          pytest.param([-3. - 2 * ONE_MIN - 30 * ONE_SEC],
                                       ["3\u00B02'30''W"],
                                       id='seconds'),
                          ])
def test_LongitudeFormatter_minutes_seconds(test_ticks, expected):
    formatter = LongitudeFormatter(dms=True, auto_hide=True)
    formatter.set_locs(test_ticks)
    result = [formatter(tick) for tick in test_ticks]
    assert result == expected


@pytest.mark.parametrize("test_ticks,expected",
                         [pytest.param([-3.75, -3.5],
<<<<<<< HEAD
                                       ["3\u00B045'S", "3\u00B030'S"],
=======
                                       ["-3\u00B045'", "-3\u00B030'"],
                                       id='minutes_no_hide'),
                          pytest.param([-3.5, -3.],
                                       ["30'", "-3\u00B0"],
                                       id='minutes_hide'),
                          pytest.param([-3. - 2 * ONE_MIN - 30 * ONE_SEC],
                                       ["-3\u00B02'30''"],
                                       id='seconds'),
                          ])
def test_LongitudeFormatter_minutes_seconds_direction_label(test_ticks,
                                                            expected):
    formatter = LongitudeFormatter(
        dms=True, auto_hide=True, direction_label=False)
    formatter.set_locs(test_ticks)
    result = [formatter(tick) for tick in test_ticks]
    assert result == expected


@pytest.mark.parametrize("test_ticks,expected",
                         [pytest.param([-3.75, -3.5],
                                       ["3\u00B0S45'", "3\u00B0S30'"],
>>>>>>> 4c59ded3
                                       id='minutes_no_hide'),
                          ])
def test_LatitudeFormatter_minutes_seconds(test_ticks, expected):
    formatter = LatitudeFormatter(dms=True, auto_hide=True)
    formatter.set_locs(test_ticks)
    result = [formatter(tick) for tick in test_ticks]
    assert result == expected


@pytest.mark.parametrize("cls,letter",
                         [(LongitudeFormatter, 'E'),
                          (LatitudeFormatter, 'N')])
def test_lonlatformatter_non_geoaxes(cls, letter):
    ticks = [2, 2.5]
    fig = plt.figure()
    ax = plt.subplot(111)
    ax.plot([0, 10], [0, 1])
    ax.set_xticks(ticks)
    ax.xaxis.set_major_formatter(cls(degree_symbol='', dms=False))
    fig.canvas.draw()
    ticklabels = [t.get_text() for t in ax.get_xticklabels()]
    assert ticklabels == ['{:g}{}'.format(v, letter) for v in ticks]
    plt.close()


@pytest.mark.parametrize("cls,vmin,vmax,expected",
                         [pytest.param(LongitudeLocator, -180, 180,
                                       [-180., -120., -60., 0.,
                                        60., 120., 180.],
                                       id='lon_large'),
                          pytest.param(LatitudeLocator, -180, 180,
                                       [-90.0, -60.0, -30.0, 0.0,
                                        30.0, 60.0, 90.0],
                                       id='lat_large'),
                          pytest.param(LongitudeLocator, -10, 0,
                                       [-10.5, -9., -7.5, -6., -4.5,
                                        -3., -1.5, 0.],
                                       id='lon_medium'),
                          pytest.param(LongitudeLocator, -1, 0,
                                       np.array([-60., -50., -40., -30.,
                                                 -20., -10., 0.]) / 60,
                                       id='lon_small'),
                          pytest.param(LongitudeLocator, 0, 2 * ONE_MIN,
                                       np.array([0., 18., 36., 54., 72., 90.,
                                                 108., 126.]) / 3600,
                                       id='lon_tiny'),
                          ])
def test_LongitudeLocator(cls, vmin, vmax, expected):
    locator = cls(dms=True)
    result = locator.tick_values(vmin, vmax)
    np.testing.assert_allclose(result, expected)<|MERGE_RESOLUTION|>--- conflicted
+++ resolved
@@ -230,9 +230,6 @@
 
 @pytest.mark.parametrize("test_ticks,expected",
                          [pytest.param([-3.75, -3.5],
-<<<<<<< HEAD
-                                       ["3\u00B045'S", "3\u00B030'S"],
-=======
                                        ["-3\u00B045'", "-3\u00B030'"],
                                        id='minutes_no_hide'),
                           pytest.param([-3.5, -3.],
@@ -253,8 +250,7 @@
 
 @pytest.mark.parametrize("test_ticks,expected",
                          [pytest.param([-3.75, -3.5],
-                                       ["3\u00B0S45'", "3\u00B0S30'"],
->>>>>>> 4c59ded3
+                                       ["3\u00B045'S", "3\u00B030'S"],
                                        id='minutes_no_hide'),
                           ])
 def test_LatitudeFormatter_minutes_seconds(test_ticks, expected):
