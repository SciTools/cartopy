--- conflicted
+++ resolved
@@ -1,8 +1,4 @@
-<<<<<<< HEAD
 # Copyright Cartopy Contributors
-=======
-# (C) British Crown Copyright 2011 - 2020, Met Office
->>>>>>> 178a15e3
 #
 # This file is part of Cartopy and is released under the LGPL license.
 # See COPYING and COPYING.LESSER in the root of the repository for full
