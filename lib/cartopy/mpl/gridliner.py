--- conflicted
+++ resolved
@@ -25,11 +25,10 @@
 classic_locator = mticker.MaxNLocator(nbins=9)
 classic_formatter = mticker.ScalarFormatter
 
-<<<<<<< HEAD
+
 _DEGREE_SYMBOL = '\u00B0'
 
-=======
->>>>>>> cc78062e
+
 _X_INLINE_PROJS = (
     cartopy.crs.InterruptedGoodeHomolosine,
     cartopy.crs.LambertConformal,
@@ -904,14 +903,11 @@
                                 loc = "inline"
                             else:
                                 x1, y1 = pt1
-<<<<<<< HEAD
+
                                 segment_angle = (np.arctan2(y0 - y1,
                                                  x0 - x1) *
                                                  180 / np.pi)
-=======
-                                segment_angle = (np.arctan2(
-                                    y0 - y1, x0 - x1) * 180 / np.pi)
->>>>>>> cc78062e
+
                                 loc = self._get_loc_from_spine_intersection(
                                     spines_specs, xylabel, x0, y0)
                                 if not self._draw_this_label(xylabel, loc):
