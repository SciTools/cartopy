# Copyright Cartopy Contributors
#
# This file is part of Cartopy and is released under the LGPL license.
# See COPYING and COPYING.LESSER in the root of the repository for full
# licensing details.

"""
This module defines the :class:`GeoAxes` class, for use with matplotlib.

When a Matplotlib figure contains a GeoAxes the plotting commands can transform
plot results from source coordinates to the GeoAxes' target projection.

"""

import collections
import contextlib
import functools
import json
import os
from pathlib import Path
import warnings
import weakref

import matplotlib as mpl
import matplotlib.artist
import matplotlib.axes
import matplotlib.contour
from matplotlib.image import imread
import matplotlib.patches as mpatches
import matplotlib.path as mpath
import matplotlib.spines as mspines
import matplotlib.transforms as mtransforms
import numpy as np
import numpy.ma as ma
import packaging
import shapely.geometry as sgeom

from cartopy import config
import cartopy.crs as ccrs
import cartopy.feature
import cartopy.mpl.contour
import cartopy.mpl.feature_artist as feature_artist
import cartopy.mpl.geocollection
import cartopy.mpl.patch as cpatch
from cartopy.mpl.slippy_image_artist import SlippyImageArtist
from cartopy.io import Downloader


_MPL_VERSION = packaging.version.parse(mpl.__version__)
assert _MPL_VERSION.release >= (3, 4), \
    'Cartopy is only supported with Matplotlib 3.4 or greater.'

# A nested mapping from path, source CRS, and target projection to the
# resulting transformed paths:
#     {path: {(source_crs, target_projection): list_of_paths}}
# Provides a significant performance boost for contours which, at
# matplotlib 1.2.0 called transform_path_non_affine twice unnecessarily.
_PATH_TRANSFORM_CACHE = weakref.WeakKeyDictionary()

# A dictionary of pre-loaded images for large background images, kept as a
# dictionary so that large images are loaded only once.
_BACKG_IMG_CACHE = {}

# A dictionary of background images in the directory specified by the
# CARTOPY_USER_BACKGROUNDS environment variable.
_USER_BG_IMGS = {}


# XXX call this InterCRSTransform
class InterProjectionTransform(mtransforms.Transform):
    """
    Transform coordinates from the source_projection to
    the ``target_projection``.

    """
    input_dims = 2
    output_dims = 2
    is_separable = False
    has_inverse = True

    def __init__(self, source_projection, target_projection):
        """
        Create the transform object from the given projections.

        Parameters
        ----------
        source_projection
            A :class:`~cartopy.crs.CRS`.
        target_projection
            A :class:`~cartopy.crs.CRS`.

        """
        # assert target_projection is cartopy.crs.Projection
        # assert source_projection is cartopy.crs.CRS
        self.source_projection = source_projection
        self.target_projection = target_projection
        mtransforms.Transform.__init__(self)

    def __repr__(self):
        return (f'< {self.__class__.__name__!s} {self.source_projection!s} '
                f'-> {self.target_projection!s} >')

    def __eq__(self, other):
        if not isinstance(other, self.__class__):
            result = NotImplemented
        else:
            result = (self.source_projection == other.source_projection and
                      self.target_projection == other.target_projection)
        return result

    def __ne__(self, other):
        return not self == other

    def transform_non_affine(self, xy):
        """
        Transform from source to target coordinates.

        Parameters
        ----------
        xy
            An (n,2) array of points in source coordinates.

        Returns
        -------
        x, y
            An (n,2) array of transformed points in target coordinates.

        """
        prj = self.target_projection
        if isinstance(xy, np.ndarray):
            return prj.transform_points(self.source_projection,
                                        xy[:, 0], xy[:, 1])[:, 0:2]
        else:
            x, y = xy
            x, y = prj.transform_point(x, y, self.source_projection)
            return x, y

    def transform_path_non_affine(self, src_path):
        """
        Transform from source to target coordinates.

        Cache results, so subsequent calls with the same *src_path* argument
        (and the same source and target projections) are faster.

        Parameters
        ----------
        src_path
            A Matplotlib :class:`~matplotlib.path.Path` object
            with vertices in source coordinates.

        Returns
        -------
        result
            A Matplotlib :class:`~matplotlib.path.Path` with vertices
            in target coordinates.

        """
        mapping = _PATH_TRANSFORM_CACHE.get(src_path)
        if mapping is not None:
            key = (self.source_projection, self.target_projection)
            result = mapping.get(key)
            if result is not None:
                return result

        # Allow the vertices to be quickly transformed, if
        # quick_vertices_transform allows it.
        new_vertices = self.target_projection.quick_vertices_transform(
            src_path.vertices, self.source_projection)
        if new_vertices is not None:
            if new_vertices is src_path.vertices:
                return src_path
            else:
                return mpath.Path(new_vertices, src_path.codes)

        if src_path.vertices.shape == (1, 2):
            return mpath.Path(self.transform(src_path.vertices))

        transformed_geoms = []
        # Check whether this transform has the "force_path_ccw" attribute set.
        # This is a cartopy extension to the Transform API to allow finer
        # control of Path orientation handling (Path ordering is not important
        # in matplotlib, but is in Cartopy).
        geoms = cpatch.path_to_geos(src_path,
                                    getattr(self, 'force_path_ccw', False))

        for geom in geoms:
            proj_geom = self.target_projection.project_geometry(
                geom, self.source_projection)
            transformed_geoms.append(proj_geom)

        if not transformed_geoms:
            result = mpath.Path(np.empty([0, 2]))
        else:
            paths = cpatch.geos_to_path(transformed_geoms)
            if not paths:
                return mpath.Path(np.empty([0, 2]))
            points, codes = list(zip(*[cpatch.path_segments(path,
                                                            curves=False,
                                                            simplify=False)
                                       for path in paths]))
            result = mpath.Path(np.concatenate(points, 0),
                                np.concatenate(codes))

        # store the result in the cache for future performance boosts
        key = (self.source_projection, self.target_projection)
        if mapping is None:
            _PATH_TRANSFORM_CACHE[src_path] = {key: result}
        else:
            mapping[key] = result

        return result

    def inverted(self):
        """
        Returns
        -------
        InterProjectionTransform
            A Matplotlib :class:`~matplotlib.transforms.Transform`
            from target to source coordinates.

        """
        return InterProjectionTransform(self.target_projection,
                                        self.source_projection)


class _ViewClippedPathPatch(mpatches.PathPatch):
    def __init__(self, axes, **kwargs):
        self._original_path = mpath.Path(np.empty((0, 2)))
        super().__init__(self._original_path, **kwargs)
        self._axes = axes

        # We need to use a TransformWrapper as our transform so that we can
        # update the transform without breaking others' references to this one.
        self._trans_wrap = mtransforms.TransformWrapper(self.get_transform())

    def set_transform(self, transform):
        self._trans_wrap.set(transform)
        super().set_transform(self._trans_wrap)

    def set_boundary(self, path, transform):
        self._original_path = path
        self.set_transform(transform)
        self.stale = True

    # Can remove and use matplotlib's once we support only >= 3.2
    def set_path(self, path):
        self._path = path

    def _adjust_location(self):
        if self.stale:
            self.set_path(self._original_path.clip_to_bbox(self.axes.viewLim))
            # Some places in matplotlib's transform stack cache the actual
            # path so we trigger an update by invalidating the transform.
            self._trans_wrap.invalidate()

    @matplotlib.artist.allow_rasterization
    def draw(self, renderer, *args, **kwargs):
        self._adjust_location()
        super().draw(renderer, *args, **kwargs)


class GeoSpine(mspines.Spine):
    def __init__(self, axes, **kwargs):
        self._original_path = mpath.Path(np.empty((0, 2)))
        kwargs.setdefault('clip_on', False)
        super().__init__(axes, 'geo', self._original_path, **kwargs)

    def set_boundary(self, path, transform):
        self._original_path = path
        self.set_transform(transform)
        self.stale = True

    def _adjust_location(self):
        if self.stale:
            self._path = self._original_path.clip_to_bbox(self.axes.viewLim)
            self._path = mpath.Path(self._path.vertices, closed=True)

    def get_window_extent(self, renderer=None):
        # make sure the location is updated so that transforms etc are
        # correct:
        self._adjust_location()
        return super().get_window_extent(renderer=renderer)

    @matplotlib.artist.allow_rasterization
    def draw(self, renderer):
        self._adjust_location()
        ret = super().draw(renderer)
        self.stale = False
        return ret

    def set_position(self, position):
        """GeoSpine does not support changing its position."""
        raise NotImplementedError(
            'GeoSpine does not support changing its position.')


def _add_transform(func):
    """A decorator that adds and validates the transform keyword argument."""
    @functools.wraps(func)
    def wrapper(self, *args, **kwargs):
        transform = kwargs.get('transform', None)
        if transform is None:
            transform = self.projection
        # Raise an error if any of these functions try to use
        # a spherical source CRS.
        non_spherical_funcs = ['contour', 'contourf', 'pcolormesh', 'pcolor',
                               'quiver', 'barbs', 'streamplot']
        if (func.__name__ in non_spherical_funcs and
                isinstance(transform, ccrs.CRS) and
                not isinstance(transform, ccrs.Projection)):
            raise ValueError(f'Invalid transform: Spherical {func.__name__} '
                             'is not supported - consider using '
                             'PlateCarree/RotatedPole.')

        kwargs['transform'] = transform
        return func(self, *args, **kwargs)
    return wrapper


def _add_transform_first(func):
    """
    A decorator that adds and validates the transform_first keyword argument.

    This handles a fast-path optimization that projects the points before
    creating any patches or lines. This means that the lines/patches will be
    calculated in projected-space, not data-space. It requires the first
    three arguments to be x, y, and z and all must be two-dimensional to use
    the fast-path option.

    This should be added after the _add_transform wrapper so that a transform
    is guaranteed to be present.
    """
    @functools.wraps(func)
    def wrapper(self, *args, **kwargs):
        if kwargs.pop('transform_first', False):
            if len(args) < 3:
                # For the fast-path we need X and Y input points
                raise ValueError("The X and Y arguments must be provided to "
                                 "use the transform_first=True fast-path.")
            x, y, z = (np.array(i) for i in args[:3])
            if not (x.ndim == y.ndim == 2):
                raise ValueError("The X and Y arguments must be gridded "
                                 "2-dimensional arrays")

            # Remove the transform from the keyword arguments
            t = kwargs.pop('transform')
            # Transform all of the x and y points
            pts = self.projection.transform_points(t, x, y)
            x = pts[..., 0].reshape(x.shape)
            y = pts[..., 1].reshape(y.shape)
            # The x coordinates could be wrapped, but matplotlib expects
            # them to be sorted, so we will reorganize the arrays based on x
            ind = np.argsort(x, axis=1)
            x = np.take_along_axis(x, ind, axis=1)
            y = np.take_along_axis(y, ind, axis=1)
            z = np.take_along_axis(z, ind, axis=1)

            # Use the new points as the input arguments
            args = (x, y, z) + args[3:]
        return func(self, *args, **kwargs)
    return wrapper


class GeoAxes(matplotlib.axes.Axes):
    """
    A subclass of :class:`matplotlib.axes.Axes` which represents a
    map :class:`~cartopy.crs.Projection`.

    This class replaces the Matplotlib :class:`~matplotlib.axes.Axes` class
    when created with the *projection* keyword. For example::

        # Set up a standard map for latlon data.
        geo_axes = plt.axes(projection=cartopy.crs.PlateCarree())

        # Set up a standard map for latlon data for multiple subplots
        fig, geo_axes = plt.subplots(nrows=2, ncols=2,
                            subplot_kw={'projection': ccrs.PlateCarree()})

        # Set up an OSGB map.
        geo_axes = plt.subplot(2, 2, 1, projection=cartopy.crs.OSGB())

    When a source projection is provided to one of it's plotting methods,
    using the *transform* keyword, the standard Matplotlib plot result is
    transformed from source coordinates to the target projection. For example::

        # Plot latlon data on an OSGB map.
        plt.axes(projection=cartopy.crs.OSGB())
        plt.contourf(x, y, data, transform=cartopy.crs.PlateCarree())

    """
    name = 'cartopy.geoaxes'

    def __init__(self, *args, **kwargs):
        """
        Create a GeoAxes object using standard matplotlib
        :class:`~matplotlib.axes.Axes` args and kwargs.

        Parameters
        ----------
        projection : cartopy.crs.Projection
            The target projection of this Axes.
        """
        if "map_projection" in kwargs:
            warnings.warn("The `map_projection` keyword argument is "
                          "deprecated, use `projection` to instantiate a "
                          "GeoAxes instead.")
            projection = kwargs.pop("map_projection")
        else:
            projection = kwargs.pop("projection")

        # The :class:`cartopy.crs.Projection` of this GeoAxes.
        if not isinstance(projection, ccrs.Projection):
            raise ValueError("A GeoAxes can only be created with a "
                             "projection of type cartopy.crs.Projection")
        self.projection = projection

        super().__init__(*args, **kwargs)
        self._gridliners = []
        self.img_factories = []
        self._done_img_factory = False

    def add_image(self, factory, *args, **kwargs):
        """
        Add an image "factory" to the Axes.

        Any image "factory" added will be asked to retrieve an image
        with associated metadata for a given bounding box at draw time.
        The advantage of this approach is that the limits of the map
        do not need to be known when adding the image factory, but can
        be deferred until everything which can effect the limits has been
        added.

        Parameters
        ----------
        factory
            Currently an image "factory" is just an object with
            an ``image_for_domain`` method. Examples of image factories
            are :class:`cartopy.io.img_nest.NestedImageCollection` and
            :class:`cartopy.io.img_tiles.GoogleTiles`.

        """
        if hasattr(factory, 'image_for_domain'):
            # XXX TODO: Needs deprecating.
            self.img_factories.append([factory, args, kwargs])
        else:
            # Args and kwargs not allowed.
            assert not bool(args) and not bool(kwargs)
            image = factory
            super().add_image(image)
            return image

    @contextlib.contextmanager
    def hold_limits(self, hold=True):
        """
        Keep track of the original view and data limits for the life of this
        context manager, optionally reverting any changes back to the original
        values after the manager exits.

        Parameters
        ----------
        hold: bool, optional
            Whether to revert the data and view limits after the
            context manager exits.  Defaults to True.

        """
        with contextlib.ExitStack() as stack:
            if hold:
                stack.callback(self.dataLim.set_points,
                               self.dataLim.frozen().get_points())
                stack.callback(self.viewLim.set_points,
                               self.viewLim.frozen().get_points())
                stack.callback(setattr, self, 'ignore_existing_data_limits',
                               self.ignore_existing_data_limits)
                stack.callback(self.set_autoscalex_on,
                               self.get_autoscalex_on())
                stack.callback(self.set_autoscaley_on,
                               self.get_autoscaley_on())
            yield

    def _draw_preprocess(self, renderer):
        """
        Perform pre-processing steps shared between :func:`GeoAxes.draw`
        and :func:`GeoAxes.get_tightbbox`.
        """
        # If data has been added (i.e. autoscale hasn't been turned off)
        # then we should autoscale the view.
        if self.get_autoscale_on() and self.ignore_existing_data_limits:
            self.autoscale_view()

        # Adjust location of background patch so that new gridlines below are
        # clipped correctly.
        self.patch._adjust_location()

        self.apply_aspect()
        for gl in self._gridliners:
            gl._draw_gridliner(renderer=renderer)

    def get_tightbbox(self, renderer, *args, **kwargs):
        """
        Extend the standard behaviour of
        :func:`matplotlib.axes.Axes.get_tightbbox`.

        Adjust the axes aspect ratio, background patch location, and add
        gridliners before calculating the tight bounding box.
        """
        # Shared processing steps
        self._draw_preprocess(renderer)

        return super().get_tightbbox(renderer, *args, **kwargs)

    @matplotlib.artist.allow_rasterization
    def draw(self, renderer=None, **kwargs):
        """
        Extend the standard behaviour of :func:`matplotlib.axes.Axes.draw`.

        Draw grid lines and image factory results before invoking standard
        Matplotlib drawing. A global range is used if no limits have yet
        been set.
        """
        # Shared processing steps
        self._draw_preprocess(renderer)

        # XXX This interface needs a tidy up:
        #       image drawing on pan/zoom;
        #       caching the resulting image;
        #       buffering the result by 10%...;
        if not self._done_img_factory:
            for factory, factory_args, factory_kwargs in self.img_factories:
                img, extent, origin = factory.image_for_domain(
                    self._get_extent_geom(factory.crs), factory_args[0])
                self.imshow(img, extent=extent, origin=origin,
                            transform=factory.crs, *factory_args[1:],
                            **factory_kwargs)
        self._done_img_factory = True

        return super().draw(renderer=renderer, **kwargs)

    def _update_title_position(self, renderer):
        super()._update_title_position(renderer)
        if not self._gridliners:
            return

        if self._autotitlepos is not None and not self._autotitlepos:
            return

        # Get the max ymax of all top labels
        top = -1
        for gl in self._gridliners:
            if gl.has_labels():
                for label in (gl.top_label_artists +
                              gl.left_label_artists +
                              gl.right_label_artists):
                    # we skip bottom labels because they are usually
                    # not at the top
                    bb = label.get_tightbbox(renderer)
                    top = max(top, bb.ymax)
        if top < 0:
            # nothing to do if no label found
            return
        yn = self.transAxes.inverted().transform((0., top))[1]
        if yn <= 1:
            # nothing to do if the upper bounds of labels is below
            # the top of the axes
            return

        # Loop on titles to adjust
        titles = (self.title, self._left_title, self._right_title)
        for title in titles:
            x, y0 = title.get_position()
            y = max(1.0, yn)
            title.set_position((x, y))

    def __str__(self):
        return '< GeoAxes: %s >' % self.projection

    def __clear(self):
        """Clear the current axes and add boundary lines."""
        self.xaxis.set_visible(False)
        self.yaxis.set_visible(False)
        # Enable tight autoscaling.
        self._tight = True
        self.set_aspect('equal')

        self._boundary()

        # XXX consider a margin - but only when the map is not global...
        # self._xmargin = 0.15
        # self._ymargin = 0.15

        self.dataLim.intervalx = self.projection.x_limits
        self.dataLim.intervaly = self.projection.y_limits

    if mpl.__version__ >= '3.6':
        def clear(self):
            """Clear the current Axes and add boundary lines."""
            result = super().clear()
            self.__clear()
            return result
    else:
        def cla(self):
            """Clear the current Axes and add boundary lines."""
            result = super().cla()
            self.__clear()
            return result

    def format_coord(self, x, y):
        """
        Returns
        -------
        A string formatted for the Matplotlib GUI status bar.

        """
        lon, lat = self.projection.as_geodetic().transform_point(
            x, y, self.projection,
        )

        ns = 'N' if lat >= 0.0 else 'S'
        ew = 'E' if lon >= 0.0 else 'W'

        return (
            f'{x:.4g}, {y:.4g} '
            f'({abs(lat):f}°{ns}, {abs(lon):f}°{ew})'
        )

    def coastlines(self, resolution='auto', color='black', **kwargs):
        """
        Add coastal **outlines** to the current axes from the Natural Earth
        "coastline" shapefile collection.

        Parameters
        ----------
        resolution : str or :class:`cartopy.feature.Scaler`, optional
            A named resolution to use from the Natural Earth
            dataset. Currently can be one of "auto" (default), "110m", "50m",
            and "10m", or a Scaler object.  If "auto" is selected, the
            resolution is defined by `~cartopy.feature.auto_scaler`.

        """
        kwargs['edgecolor'] = color
        kwargs['facecolor'] = 'none'
        feature = cartopy.feature.COASTLINE

        # The coastline feature is automatically scaled by default, but for
        # anything else, including custom scaler instances, create a new
        # feature which derives from the default one.
        if resolution != 'auto':
            feature = feature.with_scale(resolution)

        return self.add_feature(feature, **kwargs)

    def tissot(self, rad_km=500, lons=None, lats=None, n_samples=80, **kwargs):
        """
        Add Tissot's indicatrices to the axes.

        Parameters
        ----------
        rad_km
            The radius in km of the the circles to be drawn.
        lons
            A numpy.ndarray, list or tuple of longitude values that
            locate the centre of each circle. Specifying more than one
            dimension allows individual points to be drawn whereas a
            1D array produces a grid of points.
        lats
            A numpy.ndarray, list or tuple of latitude values that
            that locate the centre of each circle. See lons.
        n_samples
            Integer number of points sampled around the circumference of
            each circle.


        ``**kwargs`` are passed through to
        :class:`cartopy.feature.ShapelyFeature`.

        """
        from cartopy import geodesic

        geod = geodesic.Geodesic()
        geoms = []

        if lons is None:
            lons = np.linspace(-180, 180, 6, endpoint=False)
        else:
            lons = np.asarray(lons)
        if lats is None:
            lats = np.linspace(-80, 80, 6)
        else:
            lats = np.asarray(lats)

        if lons.ndim == 1 or lats.ndim == 1:
            lons, lats = np.meshgrid(lons, lats)
        lons, lats = lons.flatten(), lats.flatten()

        if lons.shape != lats.shape:
            raise ValueError('lons and lats must have the same shape.')

        for lon, lat in zip(lons, lats):
            circle = geod.circle(lon, lat, rad_km * 1e3, n_samples=n_samples)
            geoms.append(sgeom.Polygon(circle))

        feature = cartopy.feature.ShapelyFeature(geoms, ccrs.Geodetic(),
                                                 **kwargs)
        return self.add_feature(feature)

    def add_feature(self, feature, **kwargs):
        """
        Add the given :class:`~cartopy.feature.Feature` instance to the axes.

        Parameters
        ----------
        feature
            An instance of :class:`~cartopy.feature.Feature`.

        Returns
        -------
        A :class:`cartopy.mpl.feature_artist.FeatureArtist` instance
            The instance responsible for drawing the feature.

        Note
        ----
            Matplotlib keyword arguments can be used when drawing the feature.
            This allows standard Matplotlib control over aspects such as
            'facecolor', 'alpha', etc.

        """
        # Instantiate an artist to draw the feature and add it to the axes.
        artist = feature_artist.FeatureArtist(feature, **kwargs)
        return self.add_artist(artist)

    def add_geometries(self, geoms, crs, **kwargs):
        """
        Add the given shapely geometries (in the given crs) to the axes.

        Parameters
        ----------
        geoms
            A collection of shapely geometries.
        crs
            The cartopy CRS in which the provided geometries are defined.
        styler
            A callable that returns matplotlib patch styling given a geometry.

        Returns
        -------
        A :class:`cartopy.mpl.feature_artist.FeatureArtist` instance
            The instance responsible for drawing the feature.

        Note
        ----
            Matplotlib keyword arguments can be used when drawing the feature.
            This allows standard Matplotlib control over aspects such as
            'facecolor', 'alpha', etc.


        """
        styler = kwargs.pop('styler', None)
        feature = cartopy.feature.ShapelyFeature(geoms, crs, **kwargs)
        return self.add_feature(feature, styler=styler)

    def get_extent(self, crs=None):
        """
        Get the extent (x0, x1, y0, y1) of the map in the given coordinate
        system.

        If no crs is given, the returned extents' coordinate system will be
        the CRS of this Axes.

        """
        p = self._get_extent_geom(crs)
        r = p.bounds
        x1, y1, x2, y2 = r
        return x1, x2, y1, y2

    def _get_extent_geom(self, crs=None):
        # Perform the calculations for get_extent(), which just repackages it.
        with self.hold_limits():
            if self.get_autoscale_on():
                self.autoscale_view()
            [x1, y1], [x2, y2] = self.viewLim.get_points()

        domain_in_src_proj = sgeom.Polygon([[x1, y1], [x2, y1],
                                            [x2, y2], [x1, y2],
                                            [x1, y1]])

        # Determine target projection based on requested CRS.
        if crs is None:
            proj = self.projection
        elif isinstance(crs, ccrs.Projection):
            proj = crs
        else:
            # Attempt to select suitable projection for
            # non-projection CRS.
            if isinstance(crs, ccrs.RotatedGeodetic):
                proj = ccrs.RotatedPole(crs.proj4_params['lon_0'] - 180,
                                        crs.proj4_params['o_lat_p'])
                warnings.warn(f'Approximating coordinate system {crs!r} with '
                              'a RotatedPole projection.')
            elif hasattr(crs, 'is_geodetic') and crs.is_geodetic():
                proj = ccrs.PlateCarree(globe=crs.globe)
                warnings.warn(f'Approximating coordinate system {crs!r} with '
                              'the PlateCarree projection.')
            else:
                raise ValueError('Cannot determine extent in'
                                 f' coordinate system {crs!r}')

        # Calculate intersection with boundary and project if necessary.
        boundary_poly = sgeom.Polygon(self.projection.boundary)
        if proj != self.projection:
            # Erode boundary by threshold to avoid transform issues.
            # This is a workaround for numerical issues at the boundary.
            eroded_boundary = boundary_poly.buffer(-self.projection.threshold)
            geom_in_src_proj = eroded_boundary.intersection(
                domain_in_src_proj)
            geom_in_crs = proj.project_geometry(geom_in_src_proj,
                                                self.projection)
        else:
            geom_in_crs = boundary_poly.intersection(domain_in_src_proj)

        return geom_in_crs

    def set_extent(self, extents, crs=None):
        """
        Set the extent (x0, x1, y0, y1) of the map in the given
        coordinate system.

        If no crs is given, the extents' coordinate system will be assumed
        to be the Geodetic version of this axes' projection.

        Parameters
        ----------
        extents
            Tuple of floats representing the required extent (x0, x1, y0, y1).
        """
        # TODO: Implement the same semantics as plt.xlim and
        # plt.ylim - allowing users to set None for a minimum and/or
        # maximum value
        x1, x2, y1, y2 = extents
        domain_in_crs = sgeom.polygon.LineString([[x1, y1], [x2, y1],
                                                  [x2, y2], [x1, y2],
                                                  [x1, y1]])

        projected = None

        # Sometimes numerical issues cause the projected vertices of the
        # requested extents to appear outside the projection domain.
        # This results in an empty geometry, which has an empty `bounds`
        # tuple, which causes an unpack error.
        # This workaround avoids using the projection when the requested
        # extents are obviously the same as the projection domain.
        try_workaround = ((crs is None and
                           isinstance(self.projection, ccrs.PlateCarree)) or
                          crs == self.projection)
        if try_workaround:
            boundary = self.projection.boundary
            if boundary.equals(domain_in_crs):
                projected = boundary

        if projected is None:
            projected = self.projection.project_geometry(domain_in_crs, crs)
        try:
            # This might fail with an unhelpful error message ('need more
            # than 0 values to unpack') if the specified extents fall outside
            # the projection extents, so try and give a better error message.
            x1, y1, x2, y2 = projected.bounds
        except ValueError:
            raise ValueError(
                'Failed to determine the required bounds in projection '
                'coordinates. Check that the values provided are within the '
                f'valid range (x_limits={self.projection.x_limits}, '
                f'y_limits={self.projection.y_limits}).')

        self.set_xlim([x1, x2])
        self.set_ylim([y1, y2])

    def set_global(self):
        """
        Set the extent of the Axes to the limits of the projection.

        Note
        ----
            In some cases where the projection has a limited sensible range
            the ``set_global`` method does not actually make the whole globe
            visible. Instead, the most appropriate extents will be used (e.g.
            Ordnance Survey UK will set the extents to be around the British
            Isles.

        """
        self.set_xlim(self.projection.x_limits)
        self.set_ylim(self.projection.y_limits)

    def autoscale_view(self, tight=None, scalex=True, scaley=True):
        """
        Autoscale the view limits using the data limits, taking into
        account the projection of the geoaxes.

        See :meth:`~matplotlib.axes.Axes.imshow()` for more details.
        """
        super().autoscale_view(tight=tight, scalex=scalex, scaley=scaley)
        # Limit the resulting bounds to valid area.
        if scalex and self.get_autoscalex_on():
            bounds = self.get_xbound()
            self.set_xbound(max(bounds[0], self.projection.x_limits[0]),
                            min(bounds[1], self.projection.x_limits[1]))
        if scaley and self.get_autoscaley_on():
            bounds = self.get_ybound()
            self.set_ybound(max(bounds[0], self.projection.y_limits[0]),
                            min(bounds[1], self.projection.y_limits[1]))

    def set_xticks(self, ticks, minor=False, crs=None):
        """
        Set the x ticks.

        Parameters
        ----------
        ticks
            List of floats denoting the desired position of x ticks.
        minor: optional
            flag indicating whether the ticks should be minor
            ticks i.e. small and unlabelled (defaults to False).
        crs: optional
            An instance of :class:`~cartopy.crs.CRS` indicating the
            coordinate system of the provided tick values. If no
            coordinate system is specified then the values are assumed
            to be in the coordinate system of the projection.
            Only transformations from one rectangular coordinate system
            to another rectangular coordinate system are supported (defaults
            to None).

        Note
        ----
            This interface is subject to change whilst functionality is added
            to support other map projections.

        """
        # Project ticks if crs differs from axes' projection
        if crs is not None and crs != self.projection:
            if not isinstance(crs, (ccrs._RectangularProjection,
                                    ccrs.Mercator)) or \
                    not isinstance(self.projection,
                                   (ccrs._RectangularProjection,
                                    ccrs.Mercator)):
                raise RuntimeError('Cannot handle non-rectangular coordinate '
                                   'systems.')
            proj_xyz = self.projection.transform_points(crs,
                                                        np.asarray(ticks),
                                                        np.zeros(len(ticks)))
            xticks = proj_xyz[..., 0]
        else:
            xticks = ticks

        # Switch on drawing of x axis
        self.xaxis.set_visible(True)

        return super().set_xticks(xticks, minor=minor)

    def set_yticks(self, ticks, minor=False, crs=None):
        """
        Set the y ticks.

        Parameters
        ----------
        ticks
            List of floats denoting the desired position of y ticks.
        minor: optional
            flag indicating whether the ticks should be minor
            ticks i.e. small and unlabelled (defaults to False).
        crs: optional
            An instance of :class:`~cartopy.crs.CRS` indicating the
            coordinate system of the provided tick values. If no
            coordinate system is specified then the values are assumed
            to be in the coordinate system of the projection.
            Only transformations from one rectangular coordinate system
            to another rectangular coordinate system are supported (defaults
            to None).

        Note
        ----
            This interface is subject to change whilst functionality is added
            to support other map projections.

        """
        # Project ticks if crs differs from axes' projection
        if crs is not None and crs != self.projection:
            if not isinstance(crs, (ccrs._RectangularProjection,
                                    ccrs.Mercator)) or \
                    not isinstance(self.projection,
                                   (ccrs._RectangularProjection,
                                    ccrs.Mercator)):
                raise RuntimeError('Cannot handle non-rectangular coordinate '
                                   'systems.')
            proj_xyz = self.projection.transform_points(crs,
                                                        np.zeros(len(ticks)),
                                                        np.asarray(ticks))
            yticks = proj_xyz[..., 1]
        else:
            yticks = ticks

        # Switch on drawing of y axis
        self.yaxis.set_visible(True)

        return super().set_yticks(yticks, minor=minor)

    def stock_img(self, name='ne_shaded'):
        """
        Add a standard image to the map.

        Currently, there are 2 options:

        1. 'ne_shaded'(default) a downsampled version of the Natural Earth
           shaded relief raster.
           https://github.com/SciTools/cartopy/blob/master/lib/cartopy/data/raster/natural_earth/50-natural-earth-1-downsampled.png
        2. 'etopo' a downsampled version of global relief model of Earth's
           surface that integrates land topography and ocean bathymetry. This
           option is the same as the etopo from Basemap.
           https://www.ngdc.noaa.gov/mgg/image/color_etopo1_ice_low.jpg
        """
        if name not in ['ne_shaded', 'etopo']:
            raise ValueError('Unknown stock image %r.' % name)

        import os
        source_proj = ccrs.PlateCarree()

        if name == 'ne_shaded':
<<<<<<< HEAD
            fname = os.path.join(config["repo_data_dir"],
                                 'raster', 'natural_earth',
                                 '50-natural-earth-1-downsampled.png')
        elif name == 'etopo':
            url_template = 'https://www.ngdc.noaa.gov/mgg/image/{name}.jpg'
            target_path_template = os.path.join(config["data_dir"],
                                                'raster', '{name}.jpg')
            d = Downloader(url_template, target_path_template)
            fname = d.path({'name': 'color_etopo1_ice_low'})

        return self.imshow(imread(fname), origin='upper',
=======
            source_proj = ccrs.PlateCarree()
            fname = (config["repo_data_dir"] / 'raster' / 'natural_earth'
                     / '50-natural-earth-1-downsampled.png')

            return self.imshow(imread(fname), origin='upper',
>>>>>>> a6c08353
                               transform=source_proj,
                               extent=[-180, 180, -90, 90])

    def background_img(self, name='ne_shaded', resolution='low', extent=None,
                       cache=False):
        """
        Add a background image to the map, from a selection of pre-prepared
        images held in a directory specified by the CARTOPY_USER_BACKGROUNDS
        environment variable. That directory is checked with
        func:`self.read_user_background_images` and needs to contain a JSON
        file which defines for the image metadata.

        Parameters
        ----------
        name: optional
            The name of the image to read according to the contents
            of the JSON file. A typical file might have, for instance:
            'ne_shaded' : Natural Earth Shaded Relief
            'ne_grey' : Natural Earth Grey Earth.
        resolution: optional
            The resolution of the image to read, according to
            the contents of the JSON file. A typical file might
            have the following for each name of the image:
            'low', 'med', 'high', 'vhigh', 'full'.
        extent: optional
            Using a high resolution background image zoomed into
            a small area will take a very long time to render as
            the image is prepared globally, even though only a small
            area is used. Adding the extent will only render a
            particular geographic region. Specified as
            [longitude start, longitude end,
            latitude start, latitude end].

                  e.g. [-11, 3, 48, 60] for the UK
                  or [167.0, 193.0, 47.0, 68.0] to cross the date line.

        cache: optional
            Logical flag as to whether or not to cache the loaded
            images into memory. The images are stored before the
            extent is used.

        """
        # read in the user's background image directory:
        if len(_USER_BG_IMGS) == 0:
            self.read_user_background_images()
        bgdir = Path(os.getenv(
            'CARTOPY_USER_BACKGROUNDS',
            config["repo_data_dir"] / 'raster' / 'natural_earth'))
        # now get the filename we want to use:
        try:
            fname = _USER_BG_IMGS[name][resolution]
        except KeyError:
            raise ValueError(
                f'Image {name!r} and resolution {resolution!r} are not '
                f'present in the user background image metadata in directory '
                f'{bgdir!r}')
        # Now obtain the image data from file or cache:
        fpath = bgdir / fname
        if cache:
            if fname in _BACKG_IMG_CACHE:
                img = _BACKG_IMG_CACHE[fname]
            else:
                img = imread(fpath)
                _BACKG_IMG_CACHE[fname] = img
        else:
            img = imread(fpath)
        if len(img.shape) == 2:
            # greyscale images are only 2-dimensional, so need replicating
            # to 3 colour channels:
            img = np.repeat(img[:, :, np.newaxis], 3, axis=2)
        # now get the projection from the metadata:
        if _USER_BG_IMGS[name]['__projection__'] == 'PlateCarree':
            # currently only PlateCarree is defined:
            source_proj = ccrs.PlateCarree()
        else:
            raise NotImplementedError('Background image projection undefined')

        if extent is None:
            # not specifying an extent, so return all of it:
            return self.imshow(img, origin='upper',
                               transform=source_proj,
                               extent=[-180, 180, -90, 90])
        else:
            # return only a subset of the image:
            # set up coordinate arrays:
            d_lat = 180 / img.shape[0]
            d_lon = 360 / img.shape[1]
            # latitude starts at 90N for this image:
            lat_pts = (np.arange(img.shape[0]) * -d_lat - (d_lat / 2)) + 90
            lon_pts = (np.arange(img.shape[1]) * d_lon + (d_lon / 2)) - 180

            # which points are in range:
            lat_in_range = np.logical_and(lat_pts >= extent[2],
                                          lat_pts <= extent[3])
            if extent[0] < 180 and extent[1] > 180:
                # we have a region crossing the dateline
                # this is the westerly side of the input image:
                lon_in_range1 = np.logical_and(lon_pts >= extent[0],
                                               lon_pts <= 180.0)
                img_subset1 = img[lat_in_range, :, :][:, lon_in_range1, :]
                # and the eastward half:
                lon_in_range2 = lon_pts + 360. <= extent[1]
                img_subset2 = img[lat_in_range, :, :][:, lon_in_range2, :]
                # now join them up:
                img_subset = np.concatenate((img_subset1, img_subset2), axis=1)
                # now define the extent for output that matches those points:
                ret_extent = [lon_pts[lon_in_range1][0] - d_lon / 2,
                              lon_pts[lon_in_range2][-1] + d_lon / 2 + 360,
                              lat_pts[lat_in_range][-1] - d_lat / 2,
                              lat_pts[lat_in_range][0] + d_lat / 2]
            else:
                # not crossing the dateline, so just find the region:
                lon_in_range = np.logical_and(lon_pts >= extent[0],
                                              lon_pts <= extent[1])
                img_subset = img[lat_in_range, :, :][:, lon_in_range, :]
                # now define the extent for output that matches those points:
                ret_extent = [lon_pts[lon_in_range][0] - d_lon / 2.0,
                              lon_pts[lon_in_range][-1] + d_lon / 2.0,
                              lat_pts[lat_in_range][-1] - d_lat / 2.0,
                              lat_pts[lat_in_range][0] + d_lat / 2.0]

            return self.imshow(img_subset, origin='upper',
                               transform=source_proj,
                               extent=ret_extent)

    def read_user_background_images(self, verify=True):
        """
        Read the metadata in the specified CARTOPY_USER_BACKGROUNDS
        environment variable to populate the dictionaries for background_img.

        If CARTOPY_USER_BACKGROUNDS is not set then by default the image in
        lib/cartopy/data/raster/natural_earth/ will be made available.

        The metadata should be a standard JSON file which specifies a two
        level dictionary. The first level is the image type.
        For each image type there must be the fields:
        __comment__, __source__ and __projection__
        and then an element giving the filename for each resolution.

        An example JSON file can be found at:
        lib/cartopy/data/raster/natural_earth/images.json

        """
        bgdir = Path(os.getenv(
            'CARTOPY_USER_BACKGROUNDS',
            config["repo_data_dir"] / 'raster' / 'natural_earth'))
        json_file = bgdir / 'images.json'

        with open(json_file) as js_obj:
            dict_in = json.load(js_obj)
        for img_type in dict_in:
            _USER_BG_IMGS[img_type] = dict_in[img_type]

        if verify:
            required_info = ['__comment__', '__source__', '__projection__']
            for img_type in _USER_BG_IMGS:
                if img_type == '__comment__':
                    # the top level comment doesn't need verifying:
                    pass
                else:
                    # check that this image type has the required info:
                    for required in required_info:
                        if required not in _USER_BG_IMGS[img_type]:
                            raise ValueError(
                                f'User background metadata file {json_file!r},'
                                f' image type {img_type!r}, does not specify'
                                f' metadata item {required!r}')
                    for resln in _USER_BG_IMGS[img_type]:
                        # the required_info items are not resolutions:
                        if resln not in required_info:
                            img_it_r = _USER_BG_IMGS[img_type][resln]
                            test_file = bgdir / img_it_r
                            if not test_file.is_file():
                                raise ValueError(
                                    f'File "{test_file}" not found')

    def add_raster(self, raster_source, **slippy_image_kwargs):
        """
        Add the given raster source to the GeoAxes.

        Parameters
        ----------
        raster_source:
            :class:`cartopy.io.RasterSource` like instance
             ``raster_source`` may be any object which
             implements the RasterSource interface, including
             instances of objects such as
             :class:`~cartopy.io.ogc_clients.WMSRasterSource`
             and
             :class:`~cartopy.io.ogc_clients.WMTSRasterSource`.
             Note that image retrievals are done at draw time,
             not at creation time.

        """
        # Allow a fail-fast error if the raster source cannot provide
        # images in the current projection.
        raster_source.validate_projection(self.projection)
        img = SlippyImageArtist(self, raster_source, **slippy_image_kwargs)
        with self.hold_limits():
            self.add_image(img)
        return img

    def _regrid_shape_aspect(self, regrid_shape, target_extent):
        """
        Helper for setting regridding shape which is used in several
        plotting methods.

        """
        if not isinstance(regrid_shape, collections.abc.Sequence):
            target_size = int(regrid_shape)
            x_range, y_range = np.diff(target_extent)[::2]
            desired_aspect = x_range / y_range
            if x_range >= y_range:
                regrid_shape = (int(target_size * desired_aspect), target_size)
            else:
                regrid_shape = (target_size, int(target_size / desired_aspect))
        return regrid_shape

    @_add_transform
    def imshow(self, img, *args, **kwargs):
        """
        Add the "transform" keyword to :func:`~matplotlib.pyplot.imshow`.

        Parameters
        ----------
        img
            The image to be displayed.

        Other Parameters
        ----------------
        transform: :class:`~cartopy.crs.Projection` or matplotlib transform
            The coordinate system in which the given image is
            rectangular.
        regrid_shape: int or pair of ints
            The shape of the desired image if it needs to be
            transformed.  If a single integer is given then
            that will be used as the minimum length dimension,
            while the other dimension will be scaled up
            according to the target extent's aspect ratio.
            The default is for the minimum dimension of a
            transformed image to have length 750, so for an
            image being transformed into a global PlateCarree
            projection the resulting transformed image would
            have a shape of ``(750, 1500)``.
        extent: tuple
            The corner coordinates of the image in the form
            ``(left, right, bottom, top)``. The coordinates should
            be in the coordinate system passed to the transform
            keyword.
        origin: {'lower', 'upper'}
            The origin of the vertical pixels. See
            :func:`matplotlib.pyplot.imshow` for further details.
            Default is ``'upper'``. Prior to 0.18, it was ``'lower'``.

        """
        if 'update_datalim' in kwargs:
            raise ValueError('The update_datalim keyword has been removed in '
                             'imshow. To hold the data and view limits see '
                             'GeoAxes.hold_limits.')

        transform = kwargs.pop('transform')
        extent = kwargs.get('extent', None)
        kwargs.setdefault('origin', 'upper')

        same_projection = (isinstance(transform, ccrs.Projection) and
                           self.projection == transform)

        # Only take the shortcut path if the image is within the current
        # bounds (+/- threshold) of the projection
        x0, x1 = self.projection.x_limits
        y0, y1 = self.projection.y_limits
        eps = self.projection.threshold
        inside_bounds = (extent is None or
                         (x0 - eps <= extent[0] <= x1 + eps and
                          x0 - eps <= extent[1] <= x1 + eps and
                          y0 - eps <= extent[2] <= y1 + eps and
                          y0 - eps <= extent[3] <= y1 + eps))

        if (transform is None or transform == self.transData or
                same_projection and inside_bounds):
            result = super().imshow(img, *args, **kwargs)
        else:
            extent = kwargs.pop('extent', None)
            img = np.asanyarray(img)
            if kwargs['origin'] == 'upper':
                # It is implicitly assumed by the regridding operation that the
                # origin of the image is 'lower', so simply adjust for that
                # here.
                img = img[::-1]
                kwargs['origin'] = 'lower'

            if not isinstance(transform, ccrs.Projection):
                raise ValueError('Expected a projection subclass. Cannot '
                                 'handle a %s in imshow.' % type(transform))

            target_extent = self.get_extent(self.projection)
            regrid_shape = kwargs.pop('regrid_shape', 750)
            regrid_shape = self._regrid_shape_aspect(regrid_shape,
                                                     target_extent)
            # Lazy import because scipy/pykdtree in img_transform are only
            # optional dependencies
            from cartopy.img_transform import warp_array
            original_extent = extent
            img, extent = warp_array(img,
                                     source_proj=transform,
                                     source_extent=original_extent,
                                     target_proj=self.projection,
                                     target_res=regrid_shape,
                                     target_extent=target_extent,
                                     mask_extrapolated=True,
                                     )
            alpha = kwargs.pop('alpha', None)
            if np.array(alpha).ndim == 2:
                alpha, _ = warp_array(alpha,
                                      source_proj=transform,
                                      source_extent=original_extent,
                                      target_proj=self.projection,
                                      target_res=regrid_shape,
                                      target_extent=target_extent,
                                      mask_extrapolated=True,
                                      )
            kwargs['alpha'] = alpha

            # As a workaround to a matplotlib limitation, turn any images
            # which are masked array RGB(A) into RGBA images

            if np.ma.is_masked(img) and len(img.shape) > 2:

                # transform RGB(A) into RGBA
                old_img = img
                img = np.ones(old_img.shape[:2] + (4, ),
                              dtype=old_img.dtype)
                img[:, :, :3] = old_img[:, :, :3]

                # if img is RGBA, save alpha channel
                if old_img.shape[-1] == 4:
                    img[:, :, 3] = old_img[:, :, 3]
                elif img.dtype.kind == 'u':
                    img[:, :, 3] *= 255

                # apply the mask to the A channel
                img[np.any(old_img[:, :, :3].mask, axis=2), 3] = 0

            result = super().imshow(img, *args, extent=extent, **kwargs)

        return result

    def gridlines(self, crs=None, draw_labels=False,
                  xlocs=None, ylocs=None, dms=False,
                  x_inline=None, y_inline=None, auto_inline=True,
                  xformatter=None, yformatter=None, xlim=None, ylim=None,
                  rotate_labels=None, xlabel_style=None, ylabel_style=None,
                  labels_bbox_style=None, xpadding=5, ypadding=5,
                  offset_angle=25, auto_update=False, formatter_kwargs=None,
                  **kwargs):
        """
        Automatically add gridlines to the axes, in the given coordinate
        system, at draw time.

        Parameters
        ----------
        crs: optional
            The :class:`cartopy._crs.CRS` defining the coordinate system in
            which gridlines are drawn.
            Defaults to :class:`cartopy.crs.PlateCarree`.
        draw_labels: optional
            Toggle whether to draw labels. For finer control, attributes of
            :class:`Gridliner` may be modified individually. Defaults to False.

            - string: "x" or "y" to only draw labels of the respective
              coordinate in the CRS.
            - list: Can contain the side identifiers and/or coordinate
              types to select which ones to draw.
              For all labels one would use
              `["x", "y", "top", "bottom", "left", "right", "geo"]`.
            - dict: The keys are the side identifiers
              ("top", "bottom", "left", "right") and the values are the
              coordinates ("x", "y"); this way you can precisely
              decide what kind of label to draw and where.
              For x labels on the bottom and y labels on the right you
              could pass in `{"bottom": "x", "left": "y"}`.

            Note that, by default, x and y labels are not drawn on left/right
            and top/bottom edges respectively unless explicitly requested.

        xlocs: optional
            An iterable of gridline locations or a
            :class:`matplotlib.ticker.Locator` instance which will be
            used to determine the locations of the gridlines in the
            x-coordinate of the given CRS. Defaults to None, which
            implies automatic locating of the gridlines.
        ylocs: optional
            An iterable of gridline locations or a
            :class:`matplotlib.ticker.Locator` instance which will be
            used to determine the locations of the gridlines in the
            y-coordinate of the given CRS. Defaults to None, which
            implies automatic locating of the gridlines.
        dms: bool
            When default longitude and latitude locators and formatters are
            used, ticks are able to stop on minutes and seconds if minutes is
            set to True, and not fraction of degrees. This keyword is passed
            to :class:`~cartopy.mpl.gridliner.Gridliner` and has no effect
            if xlocs and ylocs are explicitly set.
        x_inline: optional
            Toggle whether the x labels drawn should be inline.
        y_inline: optional
            Toggle whether the y labels drawn should be inline.
        auto_inline: optional
            Set x_inline and y_inline automatically based on projection
        xformatter: optional
            A :class:`matplotlib.ticker.Formatter` instance to format labels
            for x-coordinate gridlines. It defaults to None, which implies the
            use of a :class:`cartopy.mpl.ticker.LongitudeFormatter` initiated
            with the ``dms`` argument, if the crs is of
            :class:`~cartopy.crs.PlateCarree` type.
        yformatter: optional
            A :class:`matplotlib.ticker.Formatter` instance to format labels
            for y-coordinate gridlines. It defaults to None, which implies the
            use of a :class:`cartopy.mpl.ticker.LatitudeFormatter` initiated
            with the ``dms`` argument, if the crs is of
            :class:`~cartopy.crs.PlateCarree` type.
        xlim: optional
            Set a limit for the gridlines so that they do not go all the
            way to the edge of the boundary. xlim can be a single number or
            a (min, max) tuple. If a single number, the limits will be
            (-xlim, +xlim).
        ylim: optional
            Set a limit for the gridlines so that they do not go all the
            way to the edge of the boundary. ylim can be a single number or
            a (min, max) tuple. If a single number, the limits will be
            (-ylim, +ylim).
        rotate_labels: optional, bool, str
            Allow the rotation of non-inline labels.

            - False: Do not rotate the labels.
            - True: Rotate the labels parallel to the gridlines.
            - None: no rotation except for some projections (default).
            - A float: Rotate labels by this value in degrees.

        xlabel_style: dict
            A dictionary passed through to ``ax.text`` on x label creation
            for styling of the text labels.
        ylabel_style: dict
            A dictionary passed through to ``ax.text`` on y label creation
            for styling of the text labels.
        labels_bbox_style: dict
            bbox style for all text labels.
        xpadding: float
            Padding for x labels. If negative, the labels are
            drawn inside the map.
        ypadding: float
            Padding for y labels. If negative, the labels are
            drawn inside the map.
        offset_angle: float
            Difference of angle in degrees from 90 to define when
            a label must be flipped to be more readable.
            For example, a value of 10 makes a vertical top label to be
            flipped only at 100 degrees.
        auto_update: bool
            Whether to update the grilines and labels when the plot is
            refreshed.
        formatter_kwargs: dict, optional
            Options passed to the default formatters.
            See :class:`~cartopy.mpl.ticker.LongitudeFormatter` and
            :class:`~cartopy.mpl.ticker.LatitudeFormatter`

        Keyword Parameters
        ------------------
        **kwargs: dict
            All other keywords control line properties.  These are passed
            through to :class:`matplotlib.collections.Collection`.

        Returns
        -------
        gridliner
            A :class:`cartopy.mpl.gridliner.Gridliner` instance.

        Notes
        -----
        The "x" and "y" for locations and inline settings do not necessarily
        correspond to X and Y, but to the first and second coordinates of the
        specified CRS. For the common case of PlateCarree gridlines, these
        correspond to longitudes and latitudes. Depending on the projection
        used for the map, meridians and parallels can cross both the X axis and
        the Y axis.
        """
        if crs is None:
            crs = ccrs.PlateCarree()
        from cartopy.mpl.gridliner import Gridliner
        gl = Gridliner(
            self, crs=crs, draw_labels=draw_labels, xlocator=xlocs,
            ylocator=ylocs, collection_kwargs=kwargs, dms=dms,
            x_inline=x_inline, y_inline=y_inline, auto_inline=auto_inline,
            xformatter=xformatter, yformatter=yformatter,
            xlim=xlim, ylim=ylim, rotate_labels=rotate_labels,
            xlabel_style=xlabel_style, ylabel_style=ylabel_style,
            labels_bbox_style=labels_bbox_style,
            xpadding=xpadding, ypadding=ypadding, offset_angle=offset_angle,
            auto_update=auto_update, formatter_kwargs=formatter_kwargs)
        self._gridliners.append(gl)
        return gl

    def _gen_axes_patch(self):
        return _ViewClippedPathPatch(self)

    def _gen_axes_spines(self, locations=None, offset=0.0, units='inches'):
        # generate some axes spines, as some Axes super class machinery
        # requires them. Just make them invisible
        spines = super()._gen_axes_spines(locations=locations,
                                          offset=offset,
                                          units=units)
        for spine in spines.values():
            spine.set_visible(False)

        spines['geo'] = GeoSpine(self)
        return spines

    def _boundary(self):
        """
        Add the map's boundary to this GeoAxes.

        The :data:`.patch` and :data:`.spines['geo']` are updated to match.

        """
        path, = cpatch.geos_to_path(self.projection.boundary)

        # Get the outline path in terms of self.transData
        proj_to_data = self.projection._as_mpl_transform(self) - self.transData
        trans_path = proj_to_data.transform_path(path)

        # Set the boundary - we can make use of the rectangular clipping.
        self.set_boundary(trans_path)

        # Attach callback events for when the xlim or ylim are changed. This
        # is what triggers the patches to be re-clipped at draw time.
        self.callbacks.connect('xlim_changed', _trigger_patch_reclip)
        self.callbacks.connect('ylim_changed', _trigger_patch_reclip)

    def set_boundary(self, path, transform=None):
        """
        Given a path, update :data:`.spines['geo']` and :data:`.patch`.

        Parameters
        ----------
        path: :class:`matplotlib.path.Path`
            The path of the desired boundary.
        transform: None or :class:`matplotlib.transforms.Transform`, optional
            The coordinate system of the given path. Currently
            this must be convertible to data coordinates, and
            therefore cannot extend beyond the limits of the
            axes' projection.

        """
        if transform is None:
            transform = self.transData

        if isinstance(transform, cartopy.crs.CRS):
            transform = transform._as_mpl_transform(self)

        # Attach the original path to the patches. This will be used each time
        # a new clipped path is calculated.
        self.patch.set_boundary(path, transform)
        self.spines['geo'].set_boundary(path, transform)

    @_add_transform
    @_add_transform_first
    def contour(self, *args, **kwargs):
        """
        Add the "transform" keyword to :func:`~matplotlib.pyplot.contour`.

        Other Parameters
        ----------------
        transform
            A :class:`~cartopy.crs.Projection`.

        transform_first : bool, optional
            If True, this will transform the input arguments into
            projection-space before computing the contours, which is much
            faster than computing the contours in data-space and projecting
            the filled polygons. Using this method does not handle wrapped
            coordinates as well and can produce misleading contours in the
            middle of the domain. To use the projection-space method the input
            arguments X and Y must be provided and be 2-dimensional.
            The default is False, to compute the contours in data-space.

        """
        result = super().contour(*args, **kwargs)

        # We need to compute the dataLim correctly for contours.
        if _MPL_VERSION.release[:2] < (3, 8):
            bboxes = [col.get_datalim(self.transData)
                      for col in result.collections
                      if col.get_paths()]
            if bboxes:
                extent = mtransforms.Bbox.union(bboxes)
                self.update_datalim(extent.get_points())
        else:
            self.update_datalim(result.get_datalim(self.transData))

        self.autoscale_view()

        # Re-cast the contour as a GeoContourSet.
        if isinstance(result, matplotlib.contour.QuadContourSet):
            result.__class__ = cartopy.mpl.contour.GeoContourSet
        return result

    @_add_transform
    @_add_transform_first
    def contourf(self, *args, **kwargs):
        """
        Add the "transform" keyword to :func:`~matplotlib.pyplot.contourf`.

        Other Parameters
        ----------------
        transform
            A :class:`~cartopy.crs.Projection`.

        transform_first : bool, optional
            If True, this will transform the input arguments into
            projection-space before computing the contours, which is much
            faster than computing the contours in data-space and projecting
            the filled polygons. Using this method does not handle wrapped
            coordinates as well and can produce misleading contours in the
            middle of the domain. To use the projection-space method the input
            arguments X and Y must be provided and be 2-dimensional.
            The default is False, to compute the contours in data-space.
        """
        t = kwargs.get('transform')
        if isinstance(t, ccrs.Projection):
            kwargs['transform'] = t = t._as_mpl_transform(self)
        # Set flag to indicate correcting orientation of paths if not ccw
        if isinstance(t, mtransforms.Transform):
            for sub_trans, _ in t._iter_break_from_left_to_right():
                if isinstance(sub_trans, InterProjectionTransform):
                    if not hasattr(sub_trans, 'force_path_ccw'):
                        sub_trans.force_path_ccw = True

        result = super().contourf(*args, **kwargs)

        # We need to compute the dataLim correctly for contours.
        if _MPL_VERSION.release[:2] < (3, 8):
            bboxes = [col.get_datalim(self.transData)
                      for col in result.collections
                      if col.get_paths()]
            if bboxes:
                extent = mtransforms.Bbox.union(bboxes)
                self.update_datalim(extent.get_points())
        else:
            self.update_datalim(result.get_datalim(self.transData))

        self.autoscale_view()

        # Re-cast the contour as a GeoContourSet.
        if isinstance(result, matplotlib.contour.QuadContourSet):
            result.__class__ = cartopy.mpl.contour.GeoContourSet

        return result

    @_add_transform
    def scatter(self, *args, **kwargs):
        """
        Add the "transform" keyword to :func:`~matplotlib.pyplot.scatter`.

        Other Parameters
        ----------------
        transform
            A :class:`~cartopy.crs.Projection`.

        """
        # exclude Geodetic as a valid source CS
        if (isinstance(kwargs['transform'],
                       InterProjectionTransform) and
                kwargs['transform'].source_projection.is_geodetic()):
            raise ValueError('Cartopy cannot currently do spherical '
                             'scatter. The source CRS cannot be a '
                             'geodetic, consider using the cyllindrical form '
                             '(PlateCarree or RotatedPole).')

        result = super().scatter(*args, **kwargs)
        self.autoscale_view()
        return result

    @_add_transform
    def annotate(self, text, xy, xytext=None, xycoords='data', textcoords=None,
                 *args, **kwargs):
        """
        Add the "transform" keyword to :func:`~matplotlib.pyplot.annotate`.

        Other Parameters
        ----------------
        transform
            A :class:`~cartopy.crs.Projection`.

        """
        transform = kwargs.pop('transform', None)
        is_transform_crs = isinstance(transform, ccrs.CRS)

        # convert CRS to mpl transform for default 'data' setup
        if is_transform_crs and xycoords == 'data':
            xycoords = transform._as_mpl_transform(self)

        # textcoords = xycoords by default but complains if xytext is empty
        if textcoords is None and xytext is not None:
            textcoords = xycoords

        # use transform if textcoords is data and xytext is provided
        if is_transform_crs and xytext is not None and textcoords == 'data':
            textcoords = transform._as_mpl_transform(self)

        # convert to mpl_transform if CRS passed to xycoords
        if isinstance(xycoords, ccrs.CRS):
            xycoords = xycoords._as_mpl_transform(self)

        # convert to mpl_transform if CRS passed to textcoords
        if isinstance(textcoords, ccrs.CRS):
            textcoords = textcoords._as_mpl_transform(self)

        result = super().annotate(text, xy, xytext, xycoords=xycoords,
                                  textcoords=textcoords, *args, **kwargs)
        self.autoscale_view()
        return result

    @_add_transform
    def hexbin(self, x, y, *args, **kwargs):
        """
        Add the "transform" keyword to :func:`~matplotlib.pyplot.hexbin`.

        The points are first transformed into the projection of the axes and
        then the hexbin algorithm is computed using the data in the axes
        projection.

        Other Parameters
        ----------------
        transform
            A :class:`~cartopy.crs.Projection`.
        """
        t = kwargs.pop('transform')
        pairs = self.projection.transform_points(
            t,
            np.asarray(x),
            np.asarray(y),
        )
        x = pairs[:, 0]
        y = pairs[:, 1]

        result = super().hexbin(x, y, *args, **kwargs)
        self.autoscale_view()
        return result

    @_add_transform
    def pcolormesh(self, *args, **kwargs):
        """
        Add the "transform" keyword to :func:`~matplotlib.pyplot.pcolormesh`.

        Other Parameters
        ----------------
        transform
            A :class:`~cartopy.crs.Projection`.

        """
        # Add in an argument checker to handle Matplotlib's potential
        # interpolation when coordinate wraps are involved
        args, kwargs = self._wrap_args(*args, **kwargs)
        result = super().pcolormesh(*args, **kwargs)
        # Wrap the quadrilaterals if necessary
        result = self._wrap_quadmesh(result, **kwargs)
        # Re-cast the QuadMesh as a GeoQuadMesh to enable future wrapping
        # updates to the collection as well.
        result.__class__ = cartopy.mpl.geocollection.GeoQuadMesh

        self.autoscale_view()
        return result

    def _wrap_args(self, *args, **kwargs):
        """
        Handle the interpolation when a wrap could be involved with
        the data coordinates before passing on to Matplotlib.
        """
        default_shading = mpl.rcParams.get('pcolor.shading')
        if not (kwargs.get('shading', default_shading) in
                ('nearest', 'auto') and len(args) == 3 and
                getattr(kwargs.get('transform'), '_wrappable', False)):
            return args, kwargs

        # We have changed the shading from nearest/auto to flat
        # due to the addition of an extra coordinate
        kwargs['shading'] = 'flat'
        X = np.asanyarray(args[0])
        Y = np.asanyarray(args[1])
        nrows, ncols = np.asanyarray(args[2]).shape[:2]
        Nx = X.shape[-1]
        Ny = Y.shape[0]
        if X.ndim != 2 or X.shape[0] == 1:
            X = X.reshape(1, Nx).repeat(Ny, axis=0)
        if Y.ndim != 2 or Y.shape[1] == 1:
            Y = Y.reshape(Ny, 1).repeat(Nx, axis=1)

        def _interp_grid(X, wrap=0):
            # helper for below
            if np.shape(X)[1] > 1:
                dX = np.diff(X, axis=1)
                # account for the wrap
                if wrap:
                    dX = (dX + wrap / 2) % wrap - wrap / 2
                dX = dX / 2
                X = np.hstack((X[:, [0]] - dX[:, [0]],
                               X[:, :-1] + dX,
                               X[:, [-1]] + dX[:, [-1]]))
            else:
                # This is just degenerate, but we can't reliably guess
                # a dX if there is just one value.
                X = np.hstack((X, X))
            return X
        t = kwargs.get('transform')
        xwrap = abs(t.x_limits[1] - t.x_limits[0])
        if ncols == Nx:
            X = _interp_grid(X, wrap=xwrap)
            Y = _interp_grid(Y)
        if nrows == Ny:
            X = _interp_grid(X.T, wrap=xwrap).T
            Y = _interp_grid(Y.T).T

        return (X, Y, args[2]), kwargs

    def _wrap_quadmesh(self, collection, **kwargs):
        """
        Handles the Quadmesh collection when any of the quadrilaterals
        cross the boundary of the projection.
        """
        t = kwargs.get('transform', None)

        # Get the quadmesh data coordinates
        coords = collection._coordinates
        Ny, Nx, _ = coords.shape
        if kwargs.get('shading') == 'gouraud':
            # Gouraud shading has the same shape for coords and data
            data_shape = Ny, Nx, -1
        else:
            data_shape = Ny - 1, Nx - 1, -1
        # data array
        C = collection.get_array().reshape(data_shape)
        if C.shape[-1] == 1:
            C = C.squeeze(axis=-1)
        transformed_pts = self.projection.transform_points(
            t, coords[..., 0], coords[..., 1])

        # Compute the length of diagonals in transformed coordinates
        # and create a mask where the wrapped cells are of shape (Ny-1, Nx-1)
        with np.errstate(invalid='ignore'):
            xs, ys = transformed_pts[..., 0], transformed_pts[..., 1]
            diagonal0_lengths = np.hypot(xs[1:, 1:] - xs[:-1, :-1],
                                         ys[1:, 1:] - ys[:-1, :-1])
            diagonal1_lengths = np.hypot(xs[1:, :-1] - xs[:-1, 1:],
                                         ys[1:, :-1] - ys[:-1, 1:])
            # The maximum size of the diagonal of any cell, defined to
            # be the projection width divided by 2*sqrt(2)
            # TODO: Make this dependent on the boundary of the
            #       projection which will help with curved boundaries
            size_limit = (abs(self.projection.x_limits[1] -
                              self.projection.x_limits[0]) /
                          (2 * np.sqrt(2)))
            mask = (np.isnan(diagonal0_lengths) |
                    (diagonal0_lengths > size_limit) |
                    np.isnan(diagonal1_lengths) |
                    (diagonal1_lengths > size_limit))

        # Update the data limits based on the corners of the mesh
        # in transformed coordinates, ignoring nan values
        with warnings.catch_warnings():
            warnings.filterwarnings('ignore', 'All-NaN slice encountered')
            # If we have all nans, that is OK and will be handled by the
            # Bbox calculations later, so suppress that warning from the user
            corners = ((np.nanmin(xs), np.nanmin(ys)),
                       (np.nanmax(xs), np.nanmax(ys)))
        collection._corners = mtransforms.Bbox(corners)
        self.update_datalim(collection._corners)

        # We need to keep the transform/projection check after
        # update_datalim to make sure we are getting the proper
        # datalims on the returned collection
        if (not (getattr(t, '_wrappable', False) and
                 getattr(self.projection, '_wrappable', False)) or
                not np.any(mask)):
            # If both projections are unwrappable
            # or if there aren't any points to wrap
            return collection

        # Wrapping with gouraud shading is error-prone. We will do our best,
        # but pcolor does not handle gouraud shading, so there needs to be
        # another way to handle the wrapped cells.
        if kwargs.get('shading') == 'gouraud':
            warnings.warn("Handling wrapped coordinates with gouraud "
                          "shading is likely to introduce artifacts. "
                          "It is recommended to remove the wrap manually "
                          "before calling pcolormesh.")
            # With gouraud shading, we actually want an (Ny, Nx) shaped mask
            gmask = np.zeros(data_shape, dtype=bool)
            # If any of the cells were wrapped, apply it to all 4 corners
            gmask[:-1, :-1] |= mask
            gmask[1:, :-1] |= mask
            gmask[1:, 1:] |= mask
            gmask[:-1, 1:] |= mask
            mask = gmask

        # We have quadrilaterals that cross the wrap boundary
        # Now, we need to update the original collection with
        # a mask over those cells and use pcolor to draw those
        # cells instead, which will properly handle the wrap.

        if collection.get_cmap()._rgba_bad[3] != 0.0:
            warnings.warn("The colormap's 'bad' has been set, but "
                          "in order to wrap pcolormesh across the "
                          "map it must be fully transparent.",
                          stacklevel=3)

        # Get hold of masked versions of the array to be passed to set_array
        # methods of QuadMesh and PolyQuadMesh
        pcolormesh_data, pcolor_data, pcolor_mask = \
            cartopy.mpl.geocollection._split_wrapped_mesh_data(C, mask)

        collection.set_array(pcolormesh_data)

        # plot with slightly lower zorder to avoid odd issue
        # where the main plot is obscured
        zorder = collection.zorder - .1
        kwargs.pop('zorder', None)
        kwargs.pop('shading', None)
        kwargs.setdefault('snap', False)
        vmin = kwargs.pop('vmin', None)
        vmax = kwargs.pop('vmax', None)
        norm = kwargs.pop('norm', None)
        cmap = kwargs.pop('cmap', None)
        # Plot all of the wrapped cells.
        # `pcolor` only draws polygons where the data is not
        # masked, so this will only draw a limited subset of
        # polygons that were actually wrapped.

        if _MPL_VERSION.release[:2] < (3, 8):
            # We will add the original data mask in later to
            # make sure that set_array can work in future
            # calls on the proper sized array inputs.
            # NOTE: we don't use C.data here because C.data could
            #       contain nan's which would be masked in the
            #       pcolor routines, which we don't want. We will
            #       fill in the proper data later with set_array()
            #       calls.
            pcolor_zeros = np.ma.array(np.zeros(C.shape), mask=pcolor_mask)
            pcolor_col = self.pcolor(coords[..., 0], coords[..., 1],
                                     pcolor_zeros, zorder=zorder,
                                     **kwargs)

            # The pcolor_col is now possibly shorter than the
            # actual collection, so grab the masked cells
            pcolor_col.set_array(pcolor_data[mask].ravel())
        else:
            pcolor_col = self.pcolor(coords[..., 0], coords[..., 1],
                                     pcolor_data, zorder=zorder,
                                     **kwargs)
            # Currently pcolor_col.get_array() will return a compressed array
            # and warn unless we explicitly set the 2D array.  This should be
            # unnecessary with future matplotlib versions.
            pcolor_col.set_array(pcolor_data)

        pcolor_col.set_cmap(cmap)
        pcolor_col.set_norm(norm)
        pcolor_col.set_clim(vmin, vmax)
        # scale the data according to the *original* data
        pcolor_col.norm.autoscale_None(C)

        # put the pcolor_col and mask on the pcolormesh
        # collection so that users can do things post
        # this method
        collection._wrapped_mask = mask
        collection._wrapped_collection_fix = pcolor_col

        return collection

    @_add_transform
    def pcolor(self, *args, **kwargs):
        """
        Add the "transform" keyword to :func:`~matplotlib.pyplot.pcolor`.

        Other Parameters
        ----------------
        transform
            A :class:`~cartopy.crs.Projection`.

        """
        # Add in an argument checker to handle Matplotlib's potential
        # interpolation when coordinate wraps are involved
        args, kwargs = self._wrap_args(*args, **kwargs)
        result = super().pcolor(*args, **kwargs)

        # Update the datalim for this pcolor.
        limits = result.get_datalim(self.transData)
        self.update_datalim(limits)

        self.autoscale_view()
        return result

    @_add_transform
    def quiver(self, x, y, u, v, *args, **kwargs):
        """
        Plot a field of arrows.

        Parameters
        ----------
        x
            An array containing the x-positions of data points.
        y
            An array containing the y-positions of data points.
        u
            An array of vector data in the u-direction.
        v
            An array of vector data in the v-direction.

        Other Parameters
        ----------------
        transform: :class:`cartopy.crs.Projection` or Matplotlib transform
            The coordinate system in which the vectors are defined.
        regrid_shape: int or 2-tuple of ints
            If given, specifies that the points where the arrows are
            located will be interpolated onto a regular grid in
            projection space. If a single integer is given then that
            will be used as the minimum grid length dimension, while the
            other dimension will be scaled up according to the target
            extent's aspect ratio. If a pair of ints are given they
            determine the grid length in the x and y directions
            respectively.
        target_extent: 4-tuple
            If given, specifies the extent in the target CRS that the
            regular grid defined by *regrid_shape* will have. Defaults
            to the current extent of the map projection.


        See :func:`matplotlib.pyplot.quiver` for details on arguments
        and other keyword arguments.

        Note
        ----
            The vector components must be defined as grid eastward and
            grid northward.

        """
        t = kwargs['transform']
        regrid_shape = kwargs.pop('regrid_shape', None)
        target_extent = kwargs.pop('target_extent',
                                   self.get_extent(self.projection))
        if regrid_shape is not None:
            # If regridding is required then we'll be handling transforms
            # manually and plotting in native coordinates.
            regrid_shape = self._regrid_shape_aspect(regrid_shape,
                                                     target_extent)
            # Lazy load vector_scalar_to_grid due to the optional
            # scipy dependency
            from cartopy.vector_transform import vector_scalar_to_grid
            if args:
                # Interpolate color array as well as vector components.
                x, y, u, v, c = vector_scalar_to_grid(
                    t, self.projection, regrid_shape, x, y, u, v, args[0],
                    target_extent=target_extent)
                args = (c,) + args[1:]
            else:
                x, y, u, v = vector_scalar_to_grid(
                    t, self.projection, regrid_shape, x, y, u, v,
                    target_extent=target_extent)
            kwargs.pop('transform', None)
        elif t != self.projection:
            # Transform the vectors if the projection is not the same as the
            # data transform.
            if (x.ndim == 1 and y.ndim == 1) and (x.shape != u.shape):
                x, y = np.meshgrid(x, y)
            u, v = self.projection.transform_vectors(t, x, y, u, v)
        return super().quiver(x, y, u, v, *args, **kwargs)

    @_add_transform
    def barbs(self, x, y, u, v, *args, **kwargs):
        """
        Plot a field of barbs.

        Parameters
        ----------
        x
            An array containing the x-positions of data points.
        y
            An array containing the y-positions of data points.
        u
            An array of vector data in the u-direction.
        v
            An array of vector data in the v-direction.

        Other Parameters
        ----------------
        transform: :class:`cartopy.crs.Projection` or Matplotlib transform
            The coordinate system in which the vectors are defined.
        regrid_shape: int or 2-tuple of ints
            If given, specifies that the points where the barbs are
            located will be interpolated onto a regular grid in
            projection space. If a single integer is given then that
            will be used as the minimum grid length dimension, while the
            other dimension will be scaled up according to the target
            extent's aspect ratio. If a pair of ints are given they
            determine the grid length in the x and y directions
            respectively.
        target_extent: 4-tuple
            If given, specifies the extent in the target CRS that the
            regular grid defined by *regrid_shape* will have. Defaults
            to the current extent of the map projection.


        See :func:`matplotlib.pyplot.barbs` for details on arguments
        and other keyword arguments.

        Note
        ----
            The vector components must be defined as grid eastward and
            grid northward.

        """
        t = kwargs['transform']
        regrid_shape = kwargs.pop('regrid_shape', None)
        target_extent = kwargs.pop('target_extent',
                                   self.get_extent(self.projection))
        if regrid_shape is not None:
            # If regridding is required then we'll be handling transforms
            # manually and plotting in native coordinates.
            regrid_shape = self._regrid_shape_aspect(regrid_shape,
                                                     target_extent)
            # Lazy load vector_scalar_to_grid due to the optional
            # scipy dependency
            from cartopy.vector_transform import vector_scalar_to_grid
            if args:
                # Interpolate color array as well as vector components.
                x, y, u, v, c = vector_scalar_to_grid(
                    t, self.projection, regrid_shape, x, y, u, v, args[0],
                    target_extent=target_extent)
                args = (c,) + args[1:]
            else:
                x, y, u, v = vector_scalar_to_grid(
                    t, self.projection, regrid_shape, x, y, u, v,
                    target_extent=target_extent)
            kwargs.pop('transform', None)
        elif t != self.projection:
            # Transform the vectors if the projection is not the same as the
            # data transform.
            if (x.ndim == 1 and y.ndim == 1) and (x.shape != u.shape):
                x, y = np.meshgrid(x, y)
            u, v = self.projection.transform_vectors(t, x, y, u, v)
        return super().barbs(x, y, u, v, *args, **kwargs)

    @_add_transform
    def streamplot(self, x, y, u, v, **kwargs):
        """
        Plot streamlines of a vector flow.

        Parameters
        ----------
        x
            An array containing the x-positions of data points.
        y
            An array containing the y-positions of data points.
        u
            An array of vector data in the u-direction.
        v
            An array of vector data in the v-direction.

        Other Parameters
        ----------------
        transform: :class:`cartopy.crs.Projection` or Matplotlib transform.
            The coordinate system in which the vector field is defined.


        See :func:`matplotlib.pyplot.streamplot` for details on arguments
        and keyword arguments.

        Note
        ----
            The vector components must be defined as grid eastward and
            grid northward.

        """
        t = kwargs.pop('transform')
        # Regridding is required for streamplot, it must have an evenly spaced
        # grid to work correctly. Choose our destination grid based on the
        # density keyword. The grid need not be bigger than the grid used by
        # the streamplot integrator.
        density = kwargs.get('density', 1)
        if np.isscalar(density):
            regrid_shape = [int(30 * density)] * 2
        else:
            regrid_shape = [int(25 * d) for d in density]
        # The color and linewidth keyword arguments can be arrays so they will
        # need to be gridded also.
        col = kwargs.get('color', None)
        lw = kwargs.get('linewidth', None)
        scalars = []
        color_array = isinstance(col, np.ndarray)
        linewidth_array = isinstance(lw, np.ndarray)
        if color_array:
            scalars.append(col)
        if linewidth_array:
            scalars.append(lw)
        # Do the regridding including any scalar fields.
        target_extent = self.get_extent(self.projection)
        # Lazy load vector_scalar_to_grid due to the optional
        # scipy dependency
        from cartopy.vector_transform import vector_scalar_to_grid
        gridded = vector_scalar_to_grid(t, self.projection, regrid_shape,
                                        x, y, u, v, *scalars,
                                        target_extent=target_extent)
        x, y, u, v = gridded[:4]
        # If scalar fields were regridded then replace the appropriate keyword
        # arguments with the gridded arrays.
        scalars = list(gridded[4:])
        if linewidth_array:
            kwargs['linewidth'] = scalars.pop()
        if color_array:
            kwargs['color'] = ma.masked_invalid(scalars.pop())
        with warnings.catch_warnings():
            # The workaround for nan values in streamplot colors gives rise to
            # a warning which is not at all important so it is hidden from the
            # user to avoid confusion.
            message = 'Warning: converting a masked element to nan.'
            warnings.filterwarnings('ignore', message=message,
                                    category=UserWarning)
            sp = super().streamplot(x, y, u, v, **kwargs)
        return sp

    def add_wmts(self, wmts, layer_name, wmts_kwargs=None, **kwargs):
        """
        Add the specified WMTS layer to the axes.

        This function requires owslib and PIL to work.

        Parameters
        ----------
        wmts
            The URL of the WMTS, or an owslib.wmts.WebMapTileService instance.
        layer_name
            The name of the layer to use.
        wmts_kwargs: dict or None, optional
            Passed through to the
            :class:`~cartopy.io.ogc_clients.WMTSRasterSource` constructor's
            ``gettile_extra_kwargs`` (e.g. time).


        All other keywords are passed through to the construction of the
        image artist. See :meth:`~matplotlib.axes.Axes.imshow()` for
        more details.

        """
        from cartopy.io.ogc_clients import WMTSRasterSource
        wmts = WMTSRasterSource(wmts, layer_name,
                                gettile_extra_kwargs=wmts_kwargs)
        return self.add_raster(wmts, **kwargs)

    def add_wms(self, wms, layers, wms_kwargs=None, **kwargs):
        """
        Add the specified WMS layer to the axes.

        This function requires owslib and PIL to work.

        Parameters
        ----------
        wms: string or :class:`owslib.wms.WebMapService` instance
            The web map service URL or owslib WMS instance to use.
        layers: string or iterable of string
            The name of the layer(s) to use.
        wms_kwargs: dict or None, optional
            Passed through to the
            :class:`~cartopy.io.ogc_clients.WMSRasterSource`
            constructor's ``getmap_extra_kwargs`` for defining
            getmap time keyword arguments.


        All other keywords are passed through to the construction of the
        image artist. See :meth:`~matplotlib.axes.Axes.imshow()` for
        more details.

        """
        from cartopy.io.ogc_clients import WMSRasterSource
        wms = WMSRasterSource(wms, layers, getmap_extra_kwargs=wms_kwargs)
        return self.add_raster(wms, **kwargs)


# Define the GeoAxesSubplot class, so that a type(ax) will emanate from
# cartopy.mpl.geoaxes, not matplotlib.axes.
GeoAxesSubplot = matplotlib.axes.subplot_class_factory(GeoAxes)
GeoAxesSubplot.__module__ = GeoAxes.__module__


def _trigger_patch_reclip(event):
    """
    Define an event callback for a GeoAxes which forces the background patch to
    be re-clipped next time it is drawn.

    """
    axes = event.axes
    # trigger the outline and background patches to be re-clipped
    axes.spines['geo'].stale = True
    axes.patch.stale = True<|MERGE_RESOLUTION|>--- conflicted
+++ resolved
@@ -38,12 +38,12 @@
 from cartopy import config
 import cartopy.crs as ccrs
 import cartopy.feature
+from cartopy.io import Downloader
 import cartopy.mpl.contour
 import cartopy.mpl.feature_artist as feature_artist
 import cartopy.mpl.geocollection
 import cartopy.mpl.patch as cpatch
 from cartopy.mpl.slippy_image_artist import SlippyImageArtist
-from cartopy.io import Downloader
 
 
 _MPL_VERSION = packaging.version.parse(mpl.__version__)
@@ -1008,7 +1008,6 @@
 
         1. 'ne_shaded'(default) a downsampled version of the Natural Earth
            shaded relief raster.
-           https://github.com/SciTools/cartopy/blob/master/lib/cartopy/data/raster/natural_earth/50-natural-earth-1-downsampled.png
         2. 'etopo' a downsampled version of global relief model of Earth's
            surface that integrates land topography and ocean bathymetry. This
            option is the same as the etopo from Basemap.
@@ -1017,31 +1016,20 @@
         if name not in ['ne_shaded', 'etopo']:
             raise ValueError('Unknown stock image %r.' % name)
 
-        import os
         source_proj = ccrs.PlateCarree()
-
         if name == 'ne_shaded':
-<<<<<<< HEAD
-            fname = os.path.join(config["repo_data_dir"],
-                                 'raster', 'natural_earth',
-                                 '50-natural-earth-1-downsampled.png')
+            fname = (config["repo_data_dir"] / 'raster' / 'natural_earth'
+                     / '50-natural-earth-1-downsampled.png')
         elif name == 'etopo':
             url_template = 'https://www.ngdc.noaa.gov/mgg/image/{name}.jpg'
-            target_path_template = os.path.join(config["data_dir"],
-                                                'raster', '{name}.jpg')
+            target_path_template = str(
+                     Path(config["data_dir"] / 'raster' / '{name}.jpg'))
             d = Downloader(url_template, target_path_template)
             fname = d.path({'name': 'color_etopo1_ice_low'})
 
         return self.imshow(imread(fname), origin='upper',
-=======
-            source_proj = ccrs.PlateCarree()
-            fname = (config["repo_data_dir"] / 'raster' / 'natural_earth'
-                     / '50-natural-earth-1-downsampled.png')
-
-            return self.imshow(imread(fname), origin='upper',
->>>>>>> a6c08353
-                               transform=source_proj,
-                               extent=[-180, 180, -90, 90])
+                           transform=source_proj,
+                           extent=[-180, 180, -90, 90])
 
     def background_img(self, name='ne_shaded', resolution='low', extent=None,
                        cache=False):
