# (C) British Crown Copyright 2011 - 2020, Met Office
#
# This file is part of cartopy.
#
# cartopy is free software: you can redistribute it and/or modify it under
# the terms of the GNU Lesser General Public License as published by the
# Free Software Foundation, either version 3 of the License, or
# (at your option) any later version.
#
# cartopy is distributed in the hope that it will be useful,
# but WITHOUT ANY WARRANTY; without even the implied warranty of
# MERCHANTABILITY or FITNESS FOR A PARTICULAR PURPOSE.  See the
# GNU Lesser General Public License for more details.
#
# You should have received a copy of the GNU Lesser General Public License
# along with cartopy.  If not, see <https://www.gnu.org/licenses/>.
"""
This module defines the :class:`GeoAxes` class, for use with matplotlib.

When a Matplotlib figure contains a GeoAxes the plotting commands can transform
plot results from source coordinates to the GeoAxes' target projection.

"""

from __future__ import (absolute_import, division, print_function)

import six

import collections
import contextlib
import functools
import warnings
import weakref
if not six.PY2:
    import collections.abc as collections_abc
else:
    import collections as collections_abc

import matplotlib as mpl
import matplotlib.artist
import matplotlib.axes
import matplotlib.contour
from matplotlib.image import imread
import matplotlib.transforms as mtransforms
import matplotlib.patches as mpatches
import matplotlib.path as mpath
import matplotlib.spines as mspines
import numpy as np
import numpy.ma as ma
import shapely.geometry as sgeom

from cartopy import config
import cartopy.crs as ccrs
import cartopy.feature
import cartopy.img_transform
import cartopy.mpl.contour
import cartopy.mpl.feature_artist as feature_artist
import cartopy.mpl.patch as cpatch
from cartopy.mpl.slippy_image_artist import SlippyImageArtist
from cartopy.vector_transform import vector_scalar_to_grid


assert mpl.__version__ >= '1.5.1', ('Cartopy is only supported with '
                                    'Matplotlib 1.5.1 or greater.')

_PATH_TRANSFORM_CACHE = weakref.WeakKeyDictionary()
"""
A nested mapping from path, source CRS, and target projection to the
resulting transformed paths::

    {path: {(source_crs, target_projection): list_of_paths}}

Provides a significant performance boost for contours which, at
matplotlib 1.2.0 called transform_path_non_affine twice unnecessarily.

"""

_BACKG_IMG_CACHE = {}
"""
A dictionary of pre-loaded images for large background images, kept as a
dictionary so that large images are loaded only once.
"""

_USER_BG_IMGS = {}
"""
A dictionary of background images in the directory specified by the
CARTOPY_USER_BACKGROUNDS environment variable.
"""


# XXX call this InterCRSTransform
class InterProjectionTransform(mtransforms.Transform):
    """
    Transform coordinates from the source_projection to
    the ``target_projection``.

    """
    input_dims = 2
    output_dims = 2
    is_separable = False
    has_inverse = True

    def __init__(self, source_projection, target_projection):
        """
        Create the transform object from the given projections.

        Parameters
        ----------
        source_projection
            A :class:`~cartopy.crs.CRS`.
        target_projection
            A :class:`~cartopy.crs.CRS`.

        """
        # assert target_projection is cartopy.crs.Projection
        # assert source_projection is cartopy.crs.CRS
        self.source_projection = source_projection
        self.target_projection = target_projection
        mtransforms.Transform.__init__(self)

    def __repr__(self):
        return ('< {!s} {!s} -> {!s} >'.format(self.__class__.__name__,
                                               self.source_projection,
                                               self.target_projection))

    def __eq__(self, other):
        if not isinstance(other, self.__class__):
            result = NotImplemented
        else:
            result = (self.source_projection == other.source_projection and
                      self.target_projection == other.target_projection)
        return result

    def __ne__(self, other):
        return not self == other

    def transform_non_affine(self, xy):
        """
        Transform from source to target coordinates.

        Parameters
        ----------
        xy
            An (n,2) array of points in source coordinates.

        Returns
        -------
        x, y
            An (n,2) array of transformed points in target coordinates.

        """
        prj = self.target_projection
        if isinstance(xy, np.ndarray):
            return prj.transform_points(self.source_projection,
                                        xy[:, 0], xy[:, 1])[:, 0:2]
        else:
            x, y = xy
            x, y = prj.transform_point(x, y, self.source_projection)
            return x, y

    def transform_path_non_affine(self, src_path):
        """
        Transform from source to target coordinates.

        Cache results, so subsequent calls with the same *src_path* argument
        (and the same source and target projections) are faster.

        Parameters
        ----------
        src_path
            A Matplotlib :class:`~matplotlib.path.Path` object
            with vertices in source coordinates.

        Returns
        -------
        result
            A Matplotlib :class:`~matplotlib.path.Path` with vertices
            in target coordinates.

        """
        mapping = _PATH_TRANSFORM_CACHE.get(src_path)
        if mapping is not None:
            key = (self.source_projection, self.target_projection)
            result = mapping.get(key)
            if result is not None:
                return result

        # Allow the vertices to be quickly transformed, if
        # quick_vertices_transform allows it.
        new_vertices = self.target_projection.quick_vertices_transform(
            src_path.vertices, self.source_projection)
        if new_vertices is not None:
            if new_vertices is src_path.vertices:
                return src_path
            else:
                return mpath.Path(new_vertices, src_path.codes)

        if src_path.vertices.shape == (1, 2):
            return mpath.Path(self.transform(src_path.vertices))

        transformed_geoms = []
        # Check whether this transform has the "force_path_ccw" attribute set.
        # This is a cartopy extension to the Transform API to allow finer
        # control of Path orientation handling (Path ordering is not important
        # in matplotlib, but is in Cartopy).
        geoms = cpatch.path_to_geos(src_path,
                                    getattr(self, 'force_path_ccw', False))

        for geom in geoms:
            proj_geom = self.target_projection.project_geometry(
                geom, self.source_projection)
            transformed_geoms.append(proj_geom)

        if not transformed_geoms:
            result = mpath.Path(np.empty([0, 2]))
        else:
            paths = cpatch.geos_to_path(transformed_geoms)
            if not paths:
                return mpath.Path(np.empty([0, 2]))
            points, codes = list(zip(*[cpatch.path_segments(path,
                                                            curves=False,
                                                            simplify=False)
                                       for path in paths]))
            result = mpath.Path(np.concatenate(points, 0),
                                np.concatenate(codes))

        # store the result in the cache for future performance boosts
        key = (self.source_projection, self.target_projection)
        if mapping is None:
            _PATH_TRANSFORM_CACHE[src_path] = {key: result}
        else:
            mapping[key] = result

        return result

    def inverted(self):
        """
        Returns
        -------
        InterProjectionTransform
            A Matplotlib :class:`~matplotlib.transforms.Transform`
            from target to source coordinates.

        """
        return InterProjectionTransform(self.target_projection,
                                        self.source_projection)


class GeoSpine(mspines.Spine):
    def __init__(self, axes, **kwargs):
        self._original_path = mpath.Path(np.empty((0, 2)))
        kwargs.setdefault('clip_on', False)
        super(GeoSpine, self).__init__(axes, 'geo', self._original_path,
                                       **kwargs)
        self.set_capstyle('butt')

    def set_boundary(self, path, transform):
        self._original_path = path
        self.set_transform(transform)
        self.stale = True

    def _adjust_location(self):
        if self.stale:
            self._path = self._original_path.clip_to_bbox(self.axes.viewLim)

    def get_window_extent(self, renderer=None):
        # make sure the location is updated so that transforms etc are
        # correct:
        self._adjust_location()
        return super(GeoSpine, self).get_window_extent(renderer=renderer)

    @matplotlib.artist.allow_rasterization
    def draw(self, renderer):
        self._adjust_location()
        ret = super(GeoSpine, self).draw(renderer)
        self.stale = False
        return ret

    def set_position(self, position):
        raise NotImplementedError(
            'GeoSpine does not support changing its position.')


def _add_transform(func):
    """A decorator that adds and validates the transform keyword argument."""
    @functools.wraps(func)
    def wrapper(self, *args, **kwargs):
        transform = kwargs.get('transform', None)
        if transform is None:
            transform = self.projection
        if (isinstance(transform, ccrs.CRS) and
                not isinstance(transform, ccrs.Projection)):
            raise ValueError('Invalid transform: Spherical {} '
                             'is not supported - consider using '
                             'PlateCarree/RotatedPole.'.format(func.__name__))

        kwargs['transform'] = transform
        return func(self, *args, **kwargs)
    return wrapper


class GeoAxes(matplotlib.axes.Axes):
    """
    A subclass of :class:`matplotlib.axes.Axes` which represents a
    map :class:`~cartopy.crs.Projection`.

    This class replaces the Matplotlib :class:`~matplotlib.axes.Axes` class
    when created with the *projection* keyword. For example::

        # Set up a standard map for latlon data.
        geo_axes = plt.axes(projection=cartopy.crs.PlateCarree())

        # Set up an OSGB map.
        geo_axes = plt.subplot(2, 2, 1, projection=cartopy.crs.OSGB())

    When a source projection is provided to one of it's plotting methods,
    using the *transform* keyword, the standard Matplotlib plot result is
    transformed from source coordinates to the target projection. For example::

        # Plot latlon data on an OSGB map.
        plt.axes(projection=cartopy.crs.OSGB())
        plt.contourf(x, y, data, transform=cartopy.crs.PlateCarree())

    """
    def __init__(self, *args, **kwargs):
        """
        Create a GeoAxes object using standard matplotlib
        :class:`~matplotlib.axes.Axes` args and kwargs.

        Parameters
        ----------
        map_projection: optional
            The target :class:`~cartopy.crs.Projection` of this Axes object.


        All other args and keywords are passed through to
        :class:`matplotlib.axes.Axes`.

        """
        self.projection = kwargs.pop('map_projection')
        """The :class:`cartopy.crs.Projection` of this GeoAxes."""

        self.background_patch = None
        """The patch that provides the filled background of the projection."""

        super(GeoAxes, self).__init__(*args, **kwargs)
        self._gridliners = []
        self.img_factories = []
        self._done_img_factory = False

    @property
    def outline_patch(self):
        """
        DEPRECATED. The patch that provides the line bordering the projection.

        Use GeoAxes.spines['geo'] or default Axes properties instead.
        """
        warnings.warn("The outline_patch property is deprecated. Use "
                      "GeoAxes.spines['geo'] or the default Axes properties "
                      "instead.",
                      DeprecationWarning,
                      stacklevel=2)
        return self.spines['geo']

    def add_image(self, factory, *args, **kwargs):
        """
        Add an image "factory" to the Axes.

        Any image "factory" added will be asked to retrieve an image
        with associated metadata for a given bounding box at draw time.
        The advantage of this approach is that the limits of the map
        do not need to be known when adding the image factory, but can
        be deferred until everything which can effect the limits has been
        added.

        Parameters
        ----------
        factory
            Currently an image "factory" is just an object with
            an ``image_for_domain`` method. Examples of image factories
            are :class:`cartopy.io.img_nest.NestedImageCollection` and
            :class:`cartopy.io.image_tiles.GoogleTiles`.

        """
        if hasattr(factory, 'image_for_domain'):
            # XXX TODO: Needs deprecating.
            self.img_factories.append([factory, args, kwargs])
        else:
            # Args and kwargs not allowed.
            assert not bool(args) and not bool(kwargs)
            image = factory
            super(GeoAxes, self).add_image(image)
            return image

    @contextlib.contextmanager
    def hold_limits(self, hold=True):
        """
        Keep track of the original view and data limits for the life of this
        context manager, optionally reverting any changes back to the original
        values after the manager exits.

        Parameters
        ----------
        hold: bool, optional
            Whether to revert the data and view limits after the
            context manager exits.  Defaults to True.

        """
        data_lim = self.dataLim.frozen().get_points()
        view_lim = self.viewLim.frozen().get_points()
        other = (self.ignore_existing_data_limits,
                 self._autoscaleXon, self._autoscaleYon)
        try:
            yield
        finally:
            if hold:
                self.dataLim.set_points(data_lim)
                self.viewLim.set_points(view_lim)
                (self.ignore_existing_data_limits,
                    self._autoscaleXon, self._autoscaleYon) = other

    @matplotlib.artist.allow_rasterization
    def draw(self, renderer=None, inframe=False):
        """
        Extend the standard behaviour of :func:`matplotlib.axes.Axes.draw`.

        Draw grid lines and image factory results before invoking standard
        Matplotlib drawing. A global range is used if no limits have yet
        been set.

        """
        # If data has been added (i.e. autoscale hasn't been turned off)
        # then we should autoscale the view.

        if self.get_autoscale_on() and self.ignore_existing_data_limits:
            self.autoscale_view()

        if self.background_patch.reclip:
            clipped_path = self.background_patch.orig_path.clip_to_bbox(
                self.viewLim)
            self.background_patch._path = clipped_path

        self.apply_aspect()
        for gl in self._gridliners:
            gl._draw_gridliner(background_patch=self.background_patch,
                               renderer=renderer)

        # XXX This interface needs a tidy up:
        #       image drawing on pan/zoom;
        #       caching the resulting image;
        #       buffering the result by 10%...;
        if not self._done_img_factory:
            for factory, args, kwargs in self.img_factories:
                img, extent, origin = factory.image_for_domain(
                    self._get_extent_geom(factory.crs), args[0])
                self.imshow(img, extent=extent, origin=origin,
                            transform=factory.crs, *args[1:], **kwargs)
        self._done_img_factory = True
        self._cachedRenderer = renderer
        return matplotlib.axes.Axes.draw(self, renderer=renderer,
                                         inframe=inframe)

    def _update_title_position(self, renderer):
        """
        Update the title position based on the bounding box enclosing
        all the ticklabels and x-axis spine and xlabel...

        """
        matplotlib.axes.Axes._update_title_position(self, renderer)
        if not self._gridliners:
            return

        if self._autotitlepos is not None and not self._autotitlepos:
            return

        # Get the max ymax of all top labels
        top = -1
        for gl in self._gridliners:
            if gl.has_labels():
                for label in (gl.top_label_artists +
                              gl.left_label_artists +
                              gl.right_label_artists):
                    # we skip bottom labels because they are usually
                    # not at the top
                    bb = label.get_tightbbox(renderer)
                    top = max(top, bb.ymax)
        if top < 0:
            # nothing to do if no label found
            return
        yn = self.transAxes.inverted().transform((0., top))[1]
        if yn <= 1:
            # nothing to do if the upper bounds of labels is below
            # the top of the axes
            return

        # Loop on titles to adjust
        titles = (self.title, self._left_title, self._right_title)
        for title in titles:
            x, y0 = title.get_position()
            y = max(1.0, yn)
            title.set_position((x, y))

    def __str__(self):
        return '< GeoAxes: %s >' % self.projection

    def cla(self):
        """Clear the current axes and adds boundary lines."""
        result = matplotlib.axes.Axes.cla(self)
        self.xaxis.set_visible(False)
        self.yaxis.set_visible(False)
        # Enable tight autoscaling.
        self._tight = True
        self.set_aspect('equal')

        with self.hold_limits():
            self._boundary()

        # XXX consider a margin - but only when the map is not global...
        # self._xmargin = 0.15
        # self._ymargin = 0.15

        self.dataLim.intervalx = self.projection.x_limits
        self.dataLim.intervaly = self.projection.y_limits

        return result

    def format_coord(self, x, y):
        """
        Returns
        -------
        A string formatted for the Matplotlib GUI status bar.

        """
        lon, lat = ccrs.Geodetic().transform_point(x, y, self.projection)

        ns = 'N' if lat >= 0.0 else 'S'
        ew = 'E' if lon >= 0.0 else 'W'

        return u'%.4g, %.4g (%f\u00b0%s, %f\u00b0%s)' % (x, y, abs(lat),
                                                         ns, abs(lon), ew)

    def coastlines(self, resolution='110m', color='black', **kwargs):
        """
        Add coastal **outlines** to the current axes from the Natural Earth
        "coastline" shapefile collection.

        Parameters
        ----------
        resolution
            A named resolution to use from the Natural Earth
            dataset. Currently can be one of "110m", "50m", and "10m",
            or a Scaler object.

        """
        kwargs['edgecolor'] = color
        kwargs['facecolor'] = 'none'
        feature = cartopy.feature.COASTLINE
        if resolution != 'auto':
            feature = feature.with_scale(resolution)

        return self.add_feature(feature, **kwargs)

    def tissot(self, rad_km=500, lons=None, lats=None, n_samples=80, **kwargs):
        """
        Add Tissot's indicatrices to the axes.

        Parameters
        ----------
        rad_km
            The radius in km of the the circles to be drawn.
        lons
            A numpy.ndarray, list or tuple of longitude values that
            locate the centre of each circle. Specifying more than one
            dimension allows individual points to be drawn whereas a
            1D array produces a grid of points.
        lats
            A numpy.ndarray, list or tuple of latitude values that
            that locate the centre of each circle. See lons.
        n_samples
            Integer number of points sampled around the circumference of
            each circle.


        ``**kwargs`` are passed through to `class:ShapelyFeature`.

        """
        from cartopy import geodesic

        geod = geodesic.Geodesic()
        geoms = []

        if lons is None:
            lons = np.linspace(-180, 180, 6, endpoint=False)
        else:
            lons = np.asarray(lons)
        if lats is None:
            lats = np.linspace(-80, 80, 6)
        else:
            lats = np.asarray(lats)

        if lons.ndim == 1 or lats.ndim == 1:
            lons, lats = np.meshgrid(lons, lats)
        lons, lats = lons.flatten(), lats.flatten()

        if lons.shape != lats.shape:
            raise ValueError('lons and lats must have the same shape.')

        for lon, lat in zip(lons, lats):
            circle = geod.circle(lon, lat, rad_km*1e3, n_samples=n_samples)
            geoms.append(sgeom.Polygon(circle))

        feature = cartopy.feature.ShapelyFeature(geoms, ccrs.Geodetic(),
                                                 **kwargs)
        return self.add_feature(feature)

    def natural_earth_shp(self, name='land', resolution='110m',
                          category='physical', **kwargs):
        """
        Add the geometries from the specified Natural Earth shapefile to the
        Axes as a :class:`~matplotlib.collections.PathCollection`.

        Parameters
        ----------
        name: optional
            Name of the shapefile geometry to add.  Defaults to 'land'.
        resolution: optional
            Resolution of shapefile geometry to add.  Defaults to '110m'.
        category: optional
            Category of shapefile geometry to add.  Defaults to 'physical'.


        ``**kwargs`` are passed through to the
        :class:`~matplotlib.collections.PathCollection` constructor.

        Returns
        -------
        The created :class:`~matplotlib.collections.PathCollection`.

        """
        warnings.warn('This method has been deprecated.'
                      ' Please use `add_feature` instead.',
                      DeprecationWarning,
                      stacklevel=2)
        kwargs.setdefault('edgecolor', 'face')
        kwargs.setdefault('facecolor', cartopy.feature.COLORS['land'])
        feature = cartopy.feature.NaturalEarthFeature(category, name,
                                                      resolution, **kwargs)
        return self.add_feature(feature)

    def add_feature(self, feature, **kwargs):
        """
        Add the given :class:`~cartopy.feature.Feature` instance to the axes.

        Parameters
        ----------
        feature
            An instance of :class:`~cartopy.feature.Feature`.

        Returns
        -------
        A :class:`cartopy.mpl.feature_artist.FeatureArtist` instance
            The instance responsible for drawing the feature.

        Note
        ----
            Matplotlib keyword arguments can be used when drawing the feature.
            This allows standard Matplotlib control over aspects such as
            'facecolor', 'alpha', etc.

        """
        # Instantiate an artist to draw the feature and add it to the axes.
        artist = feature_artist.FeatureArtist(feature, **kwargs)
        return self.add_artist(artist)

    def add_geometries(self, geoms, crs, **kwargs):
        """
        Add the given shapely geometries (in the given crs) to the axes.

        Parameters
        ----------
        geoms
            A collection of shapely geometries.
        crs
            The cartopy CRS in which the provided geometries are defined.
        styler
            A callable that returns matplotlib patch styling given a geometry.

        Returns
        -------
        A :class:`cartopy.mpl.feature_artist.FeatureArtist` instance
            The instance responsible for drawing the feature.

        Note
        ----
            Matplotlib keyword arguments can be used when drawing the feature.
            This allows standard Matplotlib control over aspects such as
            'facecolor', 'alpha', etc.


        """
        styler = kwargs.pop('styler', None)
        feature = cartopy.feature.ShapelyFeature(geoms, crs, **kwargs)
        return self.add_feature(feature, styler=styler)

    def get_extent(self, crs=None):
        """
        Get the extent (x0, x1, y0, y1) of the map in the given coordinate
        system.

        If no crs is given, the returned extents' coordinate system will be
        the CRS of this Axes.

        """
        p = self._get_extent_geom(crs)
        r = p.bounds
        x1, y1, x2, y2 = r
        return x1, x2, y1, y2

    def _get_extent_geom(self, crs=None):
        # Perform the calculations for get_extent(), which just repackages it.
        with self.hold_limits():
            if self.get_autoscale_on():
                self.autoscale_view()
            [x1, y1], [x2, y2] = self.viewLim.get_points()

        domain_in_src_proj = sgeom.Polygon([[x1, y1], [x2, y1],
                                            [x2, y2], [x1, y2],
                                            [x1, y1]])

        # Determine target projection based on requested CRS.
        if crs is None:
            proj = self.projection
        elif isinstance(crs, ccrs.Projection):
            proj = crs
        else:
            # Attempt to select suitable projection for
            # non-projection CRS.
            if isinstance(crs, ccrs.RotatedGeodetic):
                proj = ccrs.RotatedPole(crs.proj4_params['lon_0'] - 180,
                                        crs.proj4_params['o_lat_p'])
                warnings.warn('Approximating coordinate system {!r} with a '
                              'RotatedPole projection.'.format(crs))
            elif hasattr(crs, 'is_geodetic') and crs.is_geodetic():
                proj = ccrs.PlateCarree(crs.globe)
                warnings.warn('Approximating coordinate system {!r} with the '
                              'PlateCarree projection.'.format(crs))
            else:
                raise ValueError('Cannot determine extent in'
                                 ' coordinate system {!r}'.format(crs))

        # Calculate intersection with boundary and project if necessary.
        boundary_poly = sgeom.Polygon(self.projection.boundary)
        if proj != self.projection:
            # Erode boundary by threshold to avoid transform issues.
            # This is a workaround for numerical issues at the boundary.
            eroded_boundary = boundary_poly.buffer(-self.projection.threshold)
            geom_in_src_proj = eroded_boundary.intersection(
                domain_in_src_proj)
            geom_in_crs = proj.project_geometry(geom_in_src_proj,
                                                self.projection)
        else:
            geom_in_crs = boundary_poly.intersection(domain_in_src_proj)

        return geom_in_crs

    def set_extent(self, extents, crs=None, clip=False):
        """
        Set the extent (x0, x1, y0, y1) of the map in the given
        coordinate system.

        If no crs is given, the extents' coordinate system will be assumed
        to be the Geodetic version of this axes' projection.

        Parameters
        ----------
        extents
            Tuple of floats representing the required extent (x0, x1, y0, y1).

        clip: bool
            Clip map boundary to match exactly this extent.
        """
        # TODO: Implement the same semantics as plt.xlim and
        # plt.ylim - allowing users to set None for a minimum and/or
        # maximum value
        x1, x2, y1, y2 = extents
        domain_in_crs = sgeom.polygon.LineString([[x1, y1], [x2, y1],
                                                  [x2, y2], [x1, y2],
                                                  [x1, y1]])

        projected = None

        # Sometimes numerical issues cause the projected vertices of the
        # requested extents to appear outside the projection domain.
        # This results in an empty geometry, which has an empty `bounds`
        # tuple, which causes an unpack error.
        # This workaround avoids using the projection when the requested
        # extents are obviously the same as the projection domain.
        try_workaround = ((crs is None and
                           isinstance(self.projection, ccrs.PlateCarree)) or
                          crs == self.projection)
        if try_workaround:
            boundary = self.projection.boundary
            if boundary.equals(domain_in_crs):
                projected = boundary

        if clip:

            # compute coordinates of the clipping polygon as two 1D arrays
            n = 100
            x = np.linspace(x1, x2, n)
            y = np.linspace(y1, y2, n)
            xx = np.concatenate((x, [x[-1]]*n, x[::-1], [x[0]]*n))
            yy = np.concatenate(([y[0]]*n, y, [y[-1]]*n, y[::-1]))

            # project the coordinates and create the path object
            if crs is not None and crs != self.projection:
                xy = self.projection.transform_points(crs, xx, yy)[:, :2]
            else:
                xy = np.array([xx, yy]).T
            path = mpath.Path(xy)

            # set it as a boundary
            self.set_boundary(path)

        if projected is None:
            projected = self.projection.project_geometry(domain_in_crs, crs)
        try:
            # This might fail with an unhelpful error message ('need more
            # than 0 values to unpack') if the specified extents fall outside
            # the projection extents, so try and give a better error message.
            x1, y1, x2, y2 = projected.bounds
        except ValueError:
            msg = ('Failed to determine the required bounds in projection '
                   'coordinates. Check that the values provided are within '
                   'the valid range (x_limits=[{xlim[0]}, {xlim[1]}], '
                   'y_limits=[{ylim[0]}, {ylim[1]}]).')
            raise ValueError(msg.format(xlim=self.projection.x_limits,
                                        ylim=self.projection.y_limits))

        self.set_xlim([x1, x2])
        self.set_ylim([y1, y2])

    def set_global(self):
        """
        Set the extent of the Axes to the limits of the projection.

        Note
        ----
            In some cases where the projection has a limited sensible range
            the ``set_global`` method does not actually make the whole globe
            visible. Instead, the most appropriate extents will be used (e.g.
            Ordnance Survey UK will set the extents to be around the British
            Isles.

        """
        self.set_xlim(self.projection.x_limits)
        self.set_ylim(self.projection.y_limits)

    def autoscale_view(self, tight=None, scalex=True, scaley=True):
        matplotlib.axes.Axes.autoscale_view(self, tight=tight,
                                            scalex=scalex, scaley=scaley)
        # Limit the resulting bounds to valid area.
        if scalex and self._autoscaleXon:
            bounds = self.get_xbound()
            self.set_xbound(max(bounds[0], self.projection.x_limits[0]),
                            min(bounds[1], self.projection.x_limits[1]))
        if scaley and self._autoscaleYon:
            bounds = self.get_ybound()
            self.set_ybound(max(bounds[0], self.projection.y_limits[0]),
                            min(bounds[1], self.projection.y_limits[1]))
    autoscale_view.__doc__ = matplotlib.axes.Axes.autoscale_view.__doc__

    def set_xticks(self, ticks, minor=False, crs=None):
        """
        Set the x ticks.

        Parameters
        ----------
        ticks
            List of floats denoting the desired position of x ticks.
        minor: optional
            flag indicating whether the ticks should be minor
            ticks i.e. small and unlabelled (defaults to False).
        crs: optional
            An instance of :class:`~cartopy.crs.CRS` indicating the
            coordinate system of the provided tick values. If no
            coordinate system is specified then the values are assumed
            to be in the coordinate system of the projection.
            Only transformations from one rectangular coordinate system
            to another rectangular coordinate system are supported (defaults
            to None).

        Note
        ----
            This interface is subject to change whilst functionality is added
            to support other map projections.

        """
        # Project ticks if crs differs from axes' projection
        if crs is not None and crs != self.projection:
            if not isinstance(crs, (ccrs._RectangularProjection,
                                    ccrs.Mercator)) or \
                    not isinstance(self.projection,
                                   (ccrs._RectangularProjection,
                                    ccrs.Mercator)):
                raise RuntimeError('Cannot handle non-rectangular coordinate '
                                   'systems.')
            proj_xyz = self.projection.transform_points(crs,
                                                        np.asarray(ticks),
                                                        np.zeros(len(ticks)))
            xticks = proj_xyz[..., 0]
        else:
            xticks = ticks

        # Switch on drawing of x axis
        self.xaxis.set_visible(True)

        return super(GeoAxes, self).set_xticks(xticks, minor=minor)

    def set_yticks(self, ticks, minor=False, crs=None):
        """
        Set the y ticks.

        Parameters
        ----------
        ticks
            List of floats denoting the desired position of y ticks.
        minor: optional
            flag indicating whether the ticks should be minor
            ticks i.e. small and unlabelled (defaults to False).
        crs: optional
            An instance of :class:`~cartopy.crs.CRS` indicating the
            coordinate system of the provided tick values. If no
            coordinate system is specified then the values are assumed
            to be in the coordinate system of the projection.
            Only transformations from one rectangular coordinate system
            to another rectangular coordinate system are supported (defaults
            to None).

        Note
        ----
            This interface is subject to change whilst functionality is added
            to support other map projections.

        """
        # Project ticks if crs differs from axes' projection
        if crs is not None and crs != self.projection:
            if not isinstance(crs, (ccrs._RectangularProjection,
                                    ccrs.Mercator)) or \
                    not isinstance(self.projection,
                                   (ccrs._RectangularProjection,
                                    ccrs.Mercator)):
                raise RuntimeError('Cannot handle non-rectangular coordinate '
                                   'systems.')
            proj_xyz = self.projection.transform_points(crs,
                                                        np.zeros(len(ticks)),
                                                        np.asarray(ticks))
            yticks = proj_xyz[..., 1]
        else:
            yticks = ticks

        # Switch on drawing of y axis
        self.yaxis.set_visible(True)

        return super(GeoAxes, self).set_yticks(yticks, minor=minor)

    def stock_img(self, name='ne_shaded'):
        """
        Add a standard image to the map.

        Currently, the only (and default) option is a downsampled version of
        the Natural Earth shaded relief raster.

        """
        if name == 'ne_shaded':
            import os
            source_proj = ccrs.PlateCarree()
            fname = os.path.join(config["repo_data_dir"],
                                 'raster', 'natural_earth',
                                 '50-natural-earth-1-downsampled.png')

            return self.imshow(imread(fname), origin='upper',
                               transform=source_proj,
                               extent=[-180, 180, -90, 90])
        else:
            raise ValueError('Unknown stock image %r.' % name)

    def background_img(self, name='ne_shaded', resolution='low', extent=None,
                       cache=False):
        """
        Add a background image to the map, from a selection of pre-prepared
        images held in a directory specified by the CARTOPY_USER_BACKGROUNDS
        environment variable. That directory is checked with
        func:`self.read_user_background_images` and needs to contain a JSON
        file which defines for the image metadata.

        Parameters
        ----------
        name: optional
            The name of the image to read according to the contents
            of the JSON file. A typical file might have, for instance:
            'ne_shaded' : Natural Earth Shaded Relief
            'ne_grey' : Natural Earth Grey Earth.
        resolution: optional
            The resolution of the image to read, according to
            the contents of the JSON file. A typical file might
            have the following for each name of the image:
            'low', 'med', 'high', 'vhigh', 'full'.
        extent: optional
            Using a high resolution background image zoomed into
            a small area will take a very long time to render as
            the image is prepared globally, even though only a small
            area is used. Adding the extent will only render a
            particular geographic region. Specified as
            [longitude start, longitude end,
            latitude start, latitude end].

                  e.g. [-11, 3, 48, 60] for the UK
                  or [167.0, 193.0, 47.0, 68.0] to cross the date line.

        cache: optional
            Logical flag as to whether or not to cache the loaded
            images into memory. The images are stored before the
            extent is used.

        """
        # read in the user's background image directory:
        if len(_USER_BG_IMGS) == 0:
            self.read_user_background_images()
        import os
        bgdir = os.getenv('CARTOPY_USER_BACKGROUNDS')
        if bgdir is None:
            bgdir = os.path.join(config["repo_data_dir"],
                                 'raster', 'natural_earth')
        # now get the filename we want to use:
        try:
            fname = _USER_BG_IMGS[name][resolution]
        except KeyError:
            msg = ('Image "{}" and resolution "{}" are not present in '
                   'the user background image metadata in directory "{}"')
            raise ValueError(msg.format(name, resolution, bgdir))
        # Now obtain the image data from file or cache:
        fpath = os.path.join(bgdir, fname)
        if cache:
            if fname in _BACKG_IMG_CACHE:
                img = _BACKG_IMG_CACHE[fname]
            else:
                img = imread(fpath)
                _BACKG_IMG_CACHE[fname] = img
        else:
            img = imread(fpath)
        if len(img.shape) == 2:
            # greyscale images are only 2-dimensional, so need replicating
            # to 3 colour channels:
            img = np.repeat(img[:, :, np.newaxis], 3, axis=2)
        # now get the projection from the metadata:
        if _USER_BG_IMGS[name]['__projection__'] == 'PlateCarree':
            # currently only PlateCarree is defined:
            source_proj = ccrs.PlateCarree()
        else:
            raise NotImplementedError('Background image projection undefined')

        if extent is None:
            # not specifying an extent, so return all of it:
            return self.imshow(img, origin='upper',
                               transform=source_proj,
                               extent=[-180, 180, -90, 90])
        else:
            # return only a subset of the image:
            # set up coordinate arrays:
            d_lat = 180.0 / img.shape[0]
            d_lon = 360.0 / img.shape[1]
            # latitude starts at 90N for this image:
            lat_pts = (np.arange(img.shape[0]) * -d_lat - (d_lat / 2.0)) + 90.0
            lon_pts = (np.arange(img.shape[1]) * d_lon + (d_lon / 2.0)) - 180.0

            # which points are in range:
            lat_in_range = np.logical_and(lat_pts >= extent[2],
                                          lat_pts <= extent[3])
            if extent[0] < 180 and extent[1] > 180:
                # we have a region crossing the dateline
                # this is the westerly side of the input image:
                lon_in_range1 = np.logical_and(lon_pts >= extent[0],
                                               lon_pts <= 180.0)
                img_subset1 = img[lat_in_range, :, :][:, lon_in_range1, :]
                # and the eastward half:
                lon_in_range2 = lon_pts + 360. <= extent[1]
                img_subset2 = img[lat_in_range, :, :][:, lon_in_range2, :]
                # now join them up:
                img_subset = np.concatenate((img_subset1, img_subset2), axis=1)
                # now define the extent for output that matches those points:
                ret_extent = [lon_pts[lon_in_range1][0] - d_lon / 2.0,
                              lon_pts[lon_in_range2][-1] + d_lon / 2.0 + 360,
                              lat_pts[lat_in_range][-1] - d_lat / 2.0,
                              lat_pts[lat_in_range][0] + d_lat / 2.0]
            else:
                # not crossing the dateline, so just find the region:
                lon_in_range = np.logical_and(lon_pts >= extent[0],
                                              lon_pts <= extent[1])
                img_subset = img[lat_in_range, :, :][:, lon_in_range, :]
                # now define the extent for output that matches those points:
                ret_extent = [lon_pts[lon_in_range][0] - d_lon / 2.0,
                              lon_pts[lon_in_range][-1] + d_lon / 2.0,
                              lat_pts[lat_in_range][-1] - d_lat / 2.0,
                              lat_pts[lat_in_range][0] + d_lat / 2.0]

            return self.imshow(img_subset, origin='upper',
                               transform=source_proj,
                               extent=ret_extent)

    def read_user_background_images(self, verify=True):
        """
        Read the metadata in the specified CARTOPY_USER_BACKGROUNDS
        environment variable to populate the dictionaries for background_img.

        If CARTOPY_USER_BACKGROUNDS is not set then by default the image in
        lib/cartopy/data/raster/natural_earth/ will be made available.

        The metadata should be a standard JSON file which specifies a two
        level dictionary. The first level is the image type.
        For each image type there must be the fields:
        __comment__, __source__ and __projection__
        and then an element giving the filename for each resolution.

        An example JSON file can be found at:
        lib/cartopy/data/raster/natural_earth/images.json

        """
        import os
        import json

        bgdir = os.getenv('CARTOPY_USER_BACKGROUNDS')
        if bgdir is None:
            bgdir = os.path.join(config["repo_data_dir"],
                                 'raster', 'natural_earth')
        json_file = os.path.join(bgdir, 'images.json')

        with open(json_file, 'r') as js_obj:
            dict_in = json.load(js_obj)
        for img_type in dict_in:
            _USER_BG_IMGS[img_type] = dict_in[img_type]

        if verify:
            required_info = ['__comment__', '__source__', '__projection__']
            for img_type in _USER_BG_IMGS:
                if img_type == '__comment__':
                    # the top level comment doesn't need verifying:
                    pass
                else:
                    # check that this image type has the required info:
                    for required in required_info:
                        if required not in _USER_BG_IMGS[img_type]:
                            msg = ('User background metadata file "{}", '
                                   'image type "{}", does not specify '
                                   'metadata item "{}"')
                            raise ValueError(msg.format(json_file, img_type,
                                                        required))
                    for resln in _USER_BG_IMGS[img_type]:
                        # the required_info items are not resolutions:
                        if resln not in required_info:
                            img_it_r = _USER_BG_IMGS[img_type][resln]
                            test_file = os.path.join(bgdir, img_it_r)
                            if not os.path.isfile(test_file):
                                msg = 'File "{}" not found'
                                raise ValueError(msg.format(test_file))

    def add_raster(self, raster_source, **slippy_image_kwargs):
        """
        Add the given raster source to the GeoAxes.

        Parameters
        ----------
        raster_source:
            :class:`cartopy.io.RasterSource` like instance
             ``raster_source`` may be any object which
             implements the RasterSource interface, including
             instances of objects such as
             :class:`~cartopy.io.ogc_clients.WMSRasterSource`
             and
             :class:`~cartopy.io.ogc_clients.WMTSRasterSource`.
             Note that image retrievals are done at draw time,
             not at creation time.

        """
        # Allow a fail-fast error if the raster source cannot provide
        # images in the current projection.
        raster_source.validate_projection(self.projection)
        img = SlippyImageArtist(self, raster_source, **slippy_image_kwargs)
        with self.hold_limits():
            self.add_image(img)
        return img

    def _regrid_shape_aspect(self, regrid_shape, target_extent):
        """
        Helper for setting regridding shape which is used in several
        plotting methods.

        """
        if not isinstance(regrid_shape, collections_abc.Sequence):
            target_size = int(regrid_shape)
            x_range, y_range = np.diff(target_extent)[::2]
            desired_aspect = x_range / y_range
            if x_range >= y_range:
                regrid_shape = (int(target_size * desired_aspect), target_size)
            else:
                regrid_shape = (target_size, int(target_size / desired_aspect))
        return regrid_shape

    @_add_transform
    def imshow(self, img, *args, **kwargs):
        """
        Add the "transform" keyword to :func:`~matplotlib.pyplot.imshow'.

        Parameters
        ----------
        img
            The image to be displayed.

        Other Parameters
        ----------------
        transform: :class:`~cartopy.crs.Projection` or matplotlib transform
            The coordinate system in which the given image is
            rectangular.
        regrid_shape: int or pair of ints
            The shape of the desired image if it needs to be
            transformed.  If a single integer is given then
            that will be used as the minimum length dimension,
            while the other dimension will be scaled up
            according to the target extent's aspect ratio.
            The default is for the minimum dimension of a
            transformed image to have length 750, so for an
            image being transformed into a global PlateCarree
            projection the resulting transformed image would
            have a shape of ``(750, 1500)``.
        extent: tuple
            The corner coordinates of the image in the form
            ``(left, right, bottom, top)``. The coordinates should
            be in the coordinate system passed to the transform
            keyword.
        origin: {'lower', 'upper'}
            The origin of the vertical pixels. See
            :func:`matplotlib.pyplot.imshow` for further details.
            Default is ``'lower'``.

        """
<<<<<<< HEAD
        transform = kwargs.pop('transform')
=======
>>>>>>> dcac95fe
        if 'update_datalim' in kwargs:
            raise ValueError('The update_datalim keyword has been removed in '
                             'imshow. To hold the data and view limits see '
                             'GeoAxes.hold_limits.')

        transform = kwargs.pop('transform', None)
        extent = kwargs.get('extent', None)
        kwargs.setdefault('origin', 'lower')

        same_projection = (isinstance(transform, ccrs.Projection) and
                           self.projection == transform)
<<<<<<< HEAD

        if transform == self.transData or same_projection:
=======
        # Only take the shortcut path if the image is within the current
        # bounds (+/- threshold) of the projection
        x0, x1 = self.projection.x_limits
        y0, y1 = self.projection.y_limits
        eps = self.projection.threshold
        inside_bounds = (extent is None or
                         (x0 - eps <= extent[0] <= x1 + eps and
                          x0 - eps <= extent[1] <= x1 + eps and
                          y0 - eps <= extent[2] <= y1 + eps and
                          y0 - eps <= extent[3] <= y1 + eps))

        if (transform is None or transform == self.transData or
                same_projection and inside_bounds):
>>>>>>> dcac95fe
            result = matplotlib.axes.Axes.imshow(self, img, *args, **kwargs)
        else:
            extent = kwargs.pop('extent', None)
            img = np.asanyarray(img)
            if kwargs['origin'] == 'upper':
                # It is implicitly assumed by the regridding operation that the
                # origin of the image is 'lower', so simply adjust for that
                # here.
                img = img[::-1]
                kwargs['origin'] = 'lower'

            if not isinstance(transform, ccrs.Projection):
                raise ValueError('Expected a projection subclass. Cannot '
                                 'handle a %s in imshow.' % type(transform))

            target_extent = self.get_extent(self.projection)
            regrid_shape = kwargs.pop('regrid_shape', 750)
            regrid_shape = self._regrid_shape_aspect(regrid_shape,
                                                     target_extent)
            warp_array = cartopy.img_transform.warp_array
            img, extent = warp_array(img,
                                     source_proj=transform,
                                     source_extent=extent,
                                     target_proj=self.projection,
                                     target_res=regrid_shape,
                                     target_extent=target_extent,
                                     mask_extrapolated=True,
                                     )

            # As a workaround to a matplotlib limitation, turn any images
            # which are RGB with a mask into RGBA images with an alpha
            # channel.
            if (isinstance(img, np.ma.MaskedArray) and
                    img.shape[2:3] == (3, ) and
                    img.mask is not False):
                old_img = img
                img = np.zeros(img.shape[:2] + (4, ), dtype=img.dtype)
                img[:, :, 0:3] = old_img
                # Put an alpha channel in if the image was masked.
                img[:, :, 3] = ~ np.any(old_img.mask, axis=2)
                if img.dtype.kind == 'u':
                    img[:, :, 3] *= 255

            result = matplotlib.axes.Axes.imshow(self, img, *args,
                                                 extent=extent, **kwargs)

        return result

    def gridlines(self, crs=None, draw_labels=False,
                  xlocs=None, ylocs=None, dms=False,
                  x_inline=None, y_inline=None,
                  auto_inline=True, **kwargs):
        """
        Automatically add gridlines to the axes, in the given coordinate
        system, at draw time.

        Parameters
        ----------
        crs: optional
            The :class:`cartopy._crs.CRS` defining the coordinate system in
            which gridlines are drawn.
            Defaults to :class:`cartopy.crs.PlateCarree`.
        draw_labels: optional
            Label gridlines like axis ticks, around the edge.
        xlocs: optional
            An iterable of gridline locations or a
            :class:`matplotlib.ticker.Locator` instance which will be
            used to determine the locations of the meridian gridlines in the
            coordinate of the given CRS. Defaults to None, which
            implies automatic locating of the gridlines.
        ylocs: optional
            An iterable of gridline locations or a
            :class:`matplotlib.ticker.Locator` instance which will be
            used to determine the locations of the parallel gridlines in the
            coordinate of the given CRS. Defaults to None, which
            implies automatic locating of the gridlines.
        dms: bool
            When default longitude and latitude locators and formatters are
            used, ticks are able to stop on minutes and seconds if minutes
            is set to True, and not fraction of degrees.
            This keyword is passed to
            :class:`~cartopy.mpl.gridliner.Gridliner` and has no effect
            if xlocs and ylocs are explicitly set.
        x_inline: optional
            Toggle whether the x labels drawn should be inline.
        y_inline: optional
            Toggle whether the y labels drawn should be inline.
        auto_inline: optional
            Set x_inline and y_inline automatically based on projection

        Returns
        -------
        gridliner
            A :class:`cartopy.mpl.gridliner.Gridliner` instance.

        Note
        ----
            All other keywords control line properties.  These are passed
            through to :class:`matplotlib.collections.Collection`.

        """
        if crs is None:
            crs = ccrs.PlateCarree()
        from cartopy.mpl.gridliner import Gridliner
        mlocs = kwargs.pop('mlocs', xlocs)
        plocs = kwargs.pop('plocs', ylocs)
        gl = Gridliner(
            self, crs=crs, draw_labels=draw_labels, xlocator=mlocs,
            ylocator=plocs, collection_kwargs=kwargs, dms=dms,
            x_inline=x_inline, y_inline=y_inline, auto_inline=auto_inline)
        self._gridliners.append(gl)
        return gl

    def _gen_axes_spines(self, locations=None, offset=0.0, units='inches'):
        # generate some axes spines, as some Axes super class machinery
        # requires them. Just make them invisible
        spines = matplotlib.axes.Axes._gen_axes_spines(self,
                                                       locations=locations,
                                                       offset=offset,
                                                       units=units)
        for spine in spines.values():
            spine.set_visible(False)

        spines['geo'] = GeoSpine(self)
        return spines

    def _boundary(self):
        """
        Add the map's boundary to this GeoAxes.

        The appropriate artists are attached to :data:`.background_patch`, and
        :data:`.spines['geo']` is updated to match.

        Note
        ----
            The boundary is not the ``axes.patch``. ``axes.patch``
            is made invisible by this method - its only remaining
            purpose is to provide a rectilinear clip patch for
            all Axes artists.

        """
        # Hide the old "background" patch used by matplotlib - it is not
        # used by cartopy's GeoAxes.
        self.patch.set_facecolor((1, 1, 1, 0))
        self.patch.set_edgecolor((0.5, 0.5, 0.5))
        self.patch.set_visible(False)
        self.background_patch = None

        path, = cpatch.geos_to_path(self.projection.boundary)

        # Get the outline path in terms of self.transData
        proj_to_data = self.projection._as_mpl_transform(self) - self.transData
        trans_path = proj_to_data.transform_path(path)

        # Set the boundary - we can make use of the rectangular clipping.
        self.set_boundary(trans_path, use_as_clip_path=False)

        # Attach callback events for when the xlim or ylim are changed. This
        # is what triggers the patches to be re-clipped at draw time.
        self.callbacks.connect('xlim_changed', _trigger_patch_reclip)
        self.callbacks.connect('ylim_changed', _trigger_patch_reclip)

    def set_boundary(self, path, transform=None, use_as_clip_path=True):
        """
        Given a path, update the :data:`.spines['geo']` and
        :data:`.background_patch` to take its shape.

        Parameters
        ----------
        path: :class:`matplotlib.path.Path`
            The path of the desired boundary.
        transform: None or :class:`matplotlib.transforms.Transform`, optional
            The coordinate system of the given path. Currently
            this must be convertible to data coordinates, and
            therefore cannot extend beyond the limits of the
            axes' projection.
        use_as_clip_path : bool, optional
            Whether axes.patch should be updated.
            Updating axes.patch means that any artists
            subsequently created will inherit clipping
            from this path, rather than the standard unit
            square in axes coordinates.

        """
        if transform is None:
            transform = self.transData

        if isinstance(transform, cartopy.crs.CRS):
            transform = transform._as_mpl_transform(self)

        if self.background_patch is None:
            background = mpatches.PathPatch(path, edgecolor='none',
                                            facecolor='white', zorder=-2,
                                            clip_on=False, transform=transform)
        else:
            background = mpatches.PathPatch(path, zorder=-2, clip_on=False)
            background.update_from(self.background_patch)
            self.background_patch.remove()
            background.set_transform(transform)

        # Attach the original path to the patches. This will be used each time
        # a new clipped path is calculated.
        background.orig_path = path
        self.spines['geo'].set_boundary(path, transform)

        # Attach a "reclip" attribute, which determines if the patch's path is
        # reclipped before drawing. A callback is used to change the "reclip"
        # state.
        background.reclip = True

        # Add the patches to the axes, and also make them available as
        # attributes.
        self.background_patch = background

        if use_as_clip_path:
            self.patch = background

        with self.hold_limits():
            self.add_patch(background)

    @_add_transform
    def contour(self, *args, **kwargs):
        """
        Add the "transform" keyword to :func:`~matplotlib.pyplot.contour'.

        Other Parameters
        ----------------
        transform
            A :class:`~cartopy.crs.Projection`.

        """
        result = matplotlib.axes.Axes.contour(self, *args, **kwargs)

        self.autoscale_view()

        # Re-cast the contour as a GeoContourSet.
        if isinstance(result, matplotlib.contour.QuadContourSet):
            result.__class__ = cartopy.mpl.contour.GeoContourSet
        return result

    @_add_transform
    def contourf(self, *args, **kwargs):
        """
        Add the "transform" keyword to :func:`~matplotlib.pyplot.contourf'.

        Other Parameters
        ----------------
        transform
            A :class:`~cartopy.crs.Projection`.

        """
        t = kwargs['transform']
        if isinstance(t, ccrs.Projection):
            kwargs['transform'] = t = t._as_mpl_transform(self)
        # Set flag to indicate correcting orientation of paths if not ccw
        if isinstance(t, mtransforms.Transform):
            for sub_trans, _ in t._iter_break_from_left_to_right():
                if isinstance(sub_trans, InterProjectionTransform):
                    if not hasattr(sub_trans, 'force_path_ccw'):
                        sub_trans.force_path_ccw = True

        result = matplotlib.axes.Axes.contourf(self, *args, **kwargs)

        # We need to compute the dataLim correctly for contours.
        extent = mtransforms.Bbox.union([col.get_datalim(self.transData)
                                         for col in result.collections
                                         if col.get_paths()])
        self.dataLim.update_from_data_xy(extent.get_points())

        self.autoscale_view()

        # Re-cast the contour as a GeoContourSet.
        if isinstance(result, matplotlib.contour.QuadContourSet):
            result.__class__ = cartopy.mpl.contour.GeoContourSet

        return result

    @_add_transform
    def scatter(self, *args, **kwargs):
        """
        Add the "transform" keyword to :func:`~matplotlib.pyplot.scatter'.

        Other Parameters
        ----------------
        transform
            A :class:`~cartopy.crs.Projection`.

        """
        # exclude Geodetic as a valid source CS
        if (isinstance(kwargs['transform'],
                       InterProjectionTransform) and
                kwargs['transform'].source_projection.is_geodetic()):
            raise ValueError('Cartopy cannot currently do spherical '
                             'scatter. The source CRS cannot be a '
                             'geodetic, consider using the cyllindrical form '
                             '(PlateCarree or RotatedPole).')

        result = matplotlib.axes.Axes.scatter(self, *args, **kwargs)
        self.autoscale_view()
        return result

    @_add_transform
    def pcolormesh(self, *args, **kwargs):
        """
        Add the "transform" keyword to :func:`~matplotlib.pyplot.pcolormesh'.

        Other Parameters
        ----------------
        transform
            A :class:`~cartopy.crs.Projection`.

        """
        result = self._pcolormesh_patched(*args, **kwargs)
        self.autoscale_view()
        return result

    def _pcolormesh_patched(self, *args, **kwargs):
        """
        A modified duplicate of :func:`~matplotlib.pyplot.pcolormesh'.

        This function contains patches for Cartopy-specific behaviour, such as
        using the transform for limit checks, applying longitude wrapping, etc.
        See PATCH comments below.

        """
        import matplotlib.colors as mcolors
        import matplotlib.collections as mcoll

        # Remove this check when only MPL >= 3.0 is supported.
        if not getattr(self, '_hold', True):
            self.cla()

        alpha = kwargs.pop('alpha', None)
        norm = kwargs.pop('norm', None)
        cmap = kwargs.pop('cmap', None)
        vmin = kwargs.pop('vmin', None)
        vmax = kwargs.pop('vmax', None)
        shading = kwargs.pop('shading', 'flat').lower()
        antialiased = kwargs.pop('antialiased', False)
        kwargs.setdefault('edgecolors', 'None')

        allmatch = (shading == 'gouraud')

        X, Y, C = self._pcolorargs('pcolormesh', *args, allmatch=allmatch)
        Ny, Nx = X.shape

        # convert to one dimensional arrays
        C = C.ravel()
        coords = np.column_stack((X.flat, Y.flat)).astype(float, copy=False)

        collection = mcoll.QuadMesh(
            Nx - 1, Ny - 1, coords,
            antialiased=antialiased, shading=shading, **kwargs)
        collection.set_alpha(alpha)
        collection.set_array(C)
        if norm is not None:
            assert(isinstance(norm, mcolors.Normalize))
        collection.set_cmap(cmap)
        collection.set_norm(norm)
        collection.set_clim(vmin, vmax)
        collection.autoscale_None()

        self.grid(False)

        # Transform from native to data coordinates?
        t = collection._transform
        if (not isinstance(t, mtransforms.Transform) and
                hasattr(t, '_as_mpl_transform')):
            t = t._as_mpl_transform(self)

        if t and any(t.contains_branch_seperately(self.transData)):
            trans_to_data = t - self.transData
            ########################
            # PATCH
            # XXX Non-standard Matplotlib thing:
            # * Check for point existence after transform
            # * Save non-transformed coords for later work
            transformed_pts = trans_to_data.transform(coords)

            no_inf = ~np.any(np.isinf(transformed_pts), axis=1)
            if np.any(no_inf):
                minx, miny = np.min(transformed_pts[no_inf], axis=0)
                maxx, maxy = np.max(transformed_pts[no_inf], axis=0)
            else:
                minx = maxx = miny = maxy = np.nan
        else:
            transformed_pts = coords
            minx, miny = np.min(coords, axis=0)
            maxx, maxy = np.max(coords, axis=0)
        # END OF PATCH
        ##############

        corners = (minx, miny), (maxx, maxy)
        ########################
        # PATCH
        # XXX Non-standard matplotlib thing.
        collection._corners = mtransforms.Bbox(corners)
        collection.get_datalim = lambda transData: collection._corners
        # END OF PATCH
        ##############

        self.update_datalim(corners)
        self.add_collection(collection)
        self.autoscale_view()

        ########################
        # PATCH
        # XXX Non-standard matplotlib thing.
        # Handle a possible wrap around for rectangular projections.
        t = kwargs.get('transform', None)
        if isinstance(t, ccrs.CRS):
            wrap_proj_types = (ccrs._RectangularProjection,
                               ccrs._WarpedRectangularProjection,
                               ccrs.InterruptedGoodeHomolosine,
                               ccrs.Mercator)
            if isinstance(t, wrap_proj_types) and \
                    isinstance(self.projection, wrap_proj_types):

                C = C.reshape((Ny - 1, Nx - 1))
                transformed_pts = transformed_pts.reshape((Ny, Nx, 2))

                # Compute the length of edges in transformed coordinates
                with np.errstate(invalid='ignore'):
                    edge_lengths = np.hypot(
                        np.diff(transformed_pts[..., 0], axis=1),
                        np.diff(transformed_pts[..., 1], axis=1)
                    )
                    to_mask = (
                        (edge_lengths > abs(self.projection.x_limits[1] -
                                            self.projection.x_limits[0]) / 2) |
                        np.isnan(edge_lengths)
                    )

                if np.any(to_mask):
                    if collection.get_cmap()._rgba_bad[3] != 0.0:
                        warnings.warn("The colormap's 'bad' has been set, but "
                                      "in order to wrap pcolormesh across the "
                                      "map it must be fully transparent.",
                                      stacklevel=3)

                    # at this point C has a shape of (Ny-1, Nx-1), to_mask has
                    # a shape of (Ny, Nx-1) and pts has a shape of (Ny*Nx, 2)

                    mask = np.zeros(C.shape, dtype=np.bool)

                    # Mask out the neighbouring cells if there was an edge
                    # found with a large length. NB. Masking too much only has
                    # a detrimental impact on performance.
                    mask[to_mask[:-1, :]] = True  # Edges above a cell.
                    mask[to_mask[1:, :]] = True  # Edges below a cell.

                    C_mask = getattr(C, 'mask', None)

                    # create the masked array to be used with this pcolormesh
                    if C_mask is not None:
                        pcolormesh_data = np.ma.array(C, mask=mask | C_mask)
                    else:
                        pcolormesh_data = np.ma.array(C, mask=mask)

                    collection.set_array(pcolormesh_data.ravel())

                    # now that the pcolormesh has masked the bad values,
                    # create a pcolor with just those values that were masked
                    if C_mask is not None:
                        # remember to re-apply the original data mask
                        pcolor_data = np.ma.array(C, mask=~mask | C_mask)
                    else:
                        pcolor_data = np.ma.array(C, mask=~mask)

                    pts = coords.reshape((Ny, Nx, 2))
                    if np.any(~pcolor_data.mask):
                        # plot with slightly lower zorder to avoid odd issue
                        # where the main plot is obscured
                        zorder = collection.zorder - .1
                        kwargs.pop('zorder', None)
                        kwargs.setdefault('snap', False)
                        pcolor_col = self.pcolor(pts[..., 0], pts[..., 1],
                                                 pcolor_data, zorder=zorder,
                                                 **kwargs)

                        pcolor_col.set_cmap(cmap)
                        pcolor_col.set_norm(norm)
                        pcolor_col.set_clim(vmin, vmax)
                        # scale the data according to the *original* data
                        pcolor_col.norm.autoscale_None(C)

                        # put the pcolor_col on the pcolormesh collection so
                        # that if really necessary, users can do things post
                        # this method
                        collection._wrapped_collection_fix = pcolor_col

            # Clip the QuadMesh to the projection boundary, which is required
            # to keep the shading inside the projection bounds.
            collection.set_clip_path(self.background_patch)

        # END OF PATCH
        ##############

        return collection

    @_add_transform
    def pcolor(self, *args, **kwargs):
        """
        Add the "transform" keyword to :func:`~matplotlib.pyplot.pcolor'.

        Other Parameters
        ----------------
        transform
            A :class:`~cartopy.crs.Projection`.

        """
        result = matplotlib.axes.Axes.pcolor(self, *args, **kwargs)

        # Update the datalim for this pcolor.
        limits = result.get_datalim(self.transData)
        self.update_datalim(limits)

        self.autoscale_view()
        return result

    @_add_transform
    def quiver(self, x, y, u, v, *args, **kwargs):
        """
        Plot a field of arrows.

        Parameters
        ----------
        x
            An array containing the x-positions of data points.
        y
            An array containing the y-positions of data points.
        u
            An array of vector data in the u-direction.
        v
            An array of vector data in the v-direction.

        Other Parameters
        ----------------
        transform: :class:`cartopy.crs.Projection` or Matplotlib transform
            The coordinate system in which the vectors are defined.
        regrid_shape: int or 2-tuple of ints
            If given, specifies that the points where the arrows are
            located will be interpolated onto a regular grid in
            projection space. If a single integer is given then that
            will be used as the minimum grid length dimension, while the
            other dimension will be scaled up according to the target
            extent's aspect ratio. If a pair of ints are given they
            determine the grid length in the x and y directions
            respectively.
        target_extent: 4-tuple
            If given, specifies the extent in the target CRS that the
            regular grid defined by *regrid_shape* will have. Defaults
            to the current extent of the map projection.


        See :func:`matplotlib.pyplot.quiver` for details on arguments
        and other keyword arguments.

        Note
        ----
            The vector components must be defined as grid eastward and
            grid northward.

        """
        t = kwargs['transform']
        regrid_shape = kwargs.pop('regrid_shape', None)
        target_extent = kwargs.pop('target_extent',
                                   self.get_extent(self.projection))
        if regrid_shape is not None:
            # If regridding is required then we'll be handling transforms
            # manually and plotting in native coordinates.
            regrid_shape = self._regrid_shape_aspect(regrid_shape,
                                                     target_extent)
            if args:
                # Interpolate color array as well as vector components.
                x, y, u, v, c = vector_scalar_to_grid(
                    t, self.projection, regrid_shape, x, y, u, v, args[0],
                    target_extent=target_extent)
                args = (c,) + args[1:]
            else:
                x, y, u, v = vector_scalar_to_grid(
                    t, self.projection, regrid_shape, x, y, u, v,
                    target_extent=target_extent)
            kwargs.pop('transform', None)
        elif t != self.projection:
            # Transform the vectors if the projection is not the same as the
            # data transform.
            if (x.ndim == 1 and y.ndim == 1) and (x.shape != u.shape):
                x, y = np.meshgrid(x, y)
            u, v = self.projection.transform_vectors(t, x, y, u, v)
        return matplotlib.axes.Axes.quiver(self, x, y, u, v, *args, **kwargs)

    @_add_transform
    def barbs(self, x, y, u, v, *args, **kwargs):
        """
        Plot a field of barbs.

        Parameters
        ----------
        x
            An array containing the x-positions of data points.
        y
            An array containing the y-positions of data points.
        u
            An array of vector data in the u-direction.
        v
            An array of vector data in the v-direction.

        Other Parameters
        ----------------
        transform: :class:`cartopy.crs.Projection` or Matplotlib transform
            The coordinate system in which the vectors are defined.
        regrid_shape: int or 2-tuple of ints
            If given, specifies that the points where the barbs are
            located will be interpolated onto a regular grid in
            projection space. If a single integer is given then that
            will be used as the minimum grid length dimension, while the
            other dimension will be scaled up according to the target
            extent's aspect ratio. If a pair of ints are given they
            determine the grid length in the x and y directions
            respectively.
        target_extent: 4-tuple
            If given, specifies the extent in the target CRS that the
            regular grid defined by *regrid_shape* will have. Defaults
            to the current extent of the map projection.


        See :func:`matplotlib.pyplot.barbs` for details on arguments
        and other keyword arguments.

        Note
        ----
            The vector components must be defined as grid eastward and
            grid northward.

        """
        t = kwargs['transform']
        regrid_shape = kwargs.pop('regrid_shape', None)
        target_extent = kwargs.pop('target_extent',
                                   self.get_extent(self.projection))
        if regrid_shape is not None:
            # If regridding is required then we'll be handling transforms
            # manually and plotting in native coordinates.
            regrid_shape = self._regrid_shape_aspect(regrid_shape,
                                                     target_extent)
            if args:
                # Interpolate color array as well as vector components.
                x, y, u, v, c = vector_scalar_to_grid(
                    t, self.projection, regrid_shape, x, y, u, v, args[0],
                    target_extent=target_extent)
                args = (c,) + args[1:]
            else:
                x, y, u, v = vector_scalar_to_grid(
                    t, self.projection, regrid_shape, x, y, u, v,
                    target_extent=target_extent)
            kwargs.pop('transform', None)
        elif t != self.projection:
            # Transform the vectors if the projection is not the same as the
            # data transform.
            if (x.ndim == 1 and y.ndim == 1) and (x.shape != u.shape):
                x, y = np.meshgrid(x, y)
            u, v = self.projection.transform_vectors(t, x, y, u, v)
        return matplotlib.axes.Axes.barbs(self, x, y, u, v, *args, **kwargs)

    @_add_transform
    def streamplot(self, x, y, u, v, **kwargs):
        """
        Plot streamlines of a vector flow.

        Parameters
        ----------
        x
            An array containing the x-positions of data points.
        y
            An array containing the y-positions of data points.
        u
            An array of vector data in the u-direction.
        v
            An array of vector data in the v-direction.

        Other Parameters
        ----------------
        transform: :class:`cartopy.crs.Projection` or Matplotlib transform.
            The coordinate system in which the vector field is defined.


        See :func:`matplotlib.pyplot.streamplot` for details on arguments
        and keyword arguments.

        Note
        ----
            The vector components must be defined as grid eastward and
            grid northward.

        """
        t = kwargs.pop('transform')
        # Regridding is required for streamplot, it must have an evenly spaced
        # grid to work correctly. Choose our destination grid based on the
        # density keyword. The grid need not be bigger than the grid used by
        # the streamplot integrator.
        density = kwargs.get('density', 1)
        if np.isscalar(density):
            regrid_shape = [int(30 * density)] * 2
        else:
            regrid_shape = [int(25 * d) for d in density]
        # The color and linewidth keyword arguments can be arrays so they will
        # need to be gridded also.
        col = kwargs.get('color', None)
        lw = kwargs.get('linewidth', None)
        scalars = []
        color_array = isinstance(col, np.ndarray)
        linewidth_array = isinstance(lw, np.ndarray)
        if color_array:
            scalars.append(col)
        if linewidth_array:
            scalars.append(lw)
        # Do the regridding including any scalar fields.
        target_extent = self.get_extent(self.projection)
        gridded = vector_scalar_to_grid(t, self.projection, regrid_shape,
                                        x, y, u, v, *scalars,
                                        target_extent=target_extent)
        x, y, u, v = gridded[:4]
        # If scalar fields were regridded then replace the appropriate keyword
        # arguments with the gridded arrays.
        scalars = list(gridded[4:])
        if linewidth_array:
            kwargs['linewidth'] = scalars.pop()
        if color_array:
            kwargs['color'] = ma.masked_invalid(scalars.pop())
        with warnings.catch_warnings():
            # The workaround for nan values in streamplot colors gives rise to
            # a warning which is not at all important so it is hidden from the
            # user to avoid confusion.
            message = 'Warning: converting a masked element to nan.'
            warnings.filterwarnings('ignore', message=message,
                                    category=UserWarning)
            sp = matplotlib.axes.Axes.streamplot(self, x, y, u, v, **kwargs)
        return sp

    def add_wmts(self, wmts, layer_name, wmts_kwargs=None, **kwargs):
        """
        Add the specified WMTS layer to the axes.

        This function requires owslib and PIL to work.

        Parameters
        ----------
        wmts
            The URL of the WMTS, or an owslib.wmts.WebMapTileService instance.
        layer_name
            The name of the layer to use.
        wmts_kwargs: dict or None, optional
            Passed through to the
            :class:`~cartopy.io.ogc_clients.WMTSRasterSource` constructor's
            ``gettile_extra_kwargs`` (e.g. time).


        All other keywords are passed through to the construction of the
        image artist. See :meth:`~matplotlib.axes.Axes.imshow()` for
        more details.

        """
        from cartopy.io.ogc_clients import WMTSRasterSource
        wmts = WMTSRasterSource(wmts, layer_name,
                                gettile_extra_kwargs=wmts_kwargs)
        return self.add_raster(wmts, **kwargs)

    def add_wms(self, wms, layers, wms_kwargs=None, **kwargs):
        """
        Add the specified WMS layer to the axes.

        This function requires owslib and PIL to work.

        Parameters
        ----------
        wms: string or :class:`owslib.wms.WebMapService` instance
            The web map service URL or owslib WMS instance to use.
        layers: string or iterable of string
            The name of the layer(s) to use.
        wms_kwargs: dict or None, optional
            Passed through to the
            :class:`~cartopy.io.ogc_clients.WMSRasterSource`
            constructor's ``getmap_extra_kwargs`` for defining
            getmap time keyword arguments.


        All other keywords are passed through to the construction of the
        image artist. See :meth:`~matplotlib.axes.Axes.imshow()` for
        more details.

        """
        from cartopy.io.ogc_clients import WMSRasterSource
        wms = WMSRasterSource(wms, layers, getmap_extra_kwargs=wms_kwargs)
        return self.add_raster(wms, **kwargs)


# Define the GeoAxesSubplot class, so that a type(ax) will emanate from
# cartopy.mpl.geoaxes, not matplotlib.axes.
GeoAxesSubplot = matplotlib.axes.subplot_class_factory(GeoAxes)
GeoAxesSubplot.__module__ = GeoAxes.__module__


def _trigger_patch_reclip(event):
    """
    Define an event callback for a GeoAxes which forces the background patch to
    be re-clipped next time it is drawn.

    """
    axes = event.axes
    # trigger the outline and background patches to be re-clipped
    axes.spines['geo'].stale = True
    axes.background_patch.reclip = True<|MERGE_RESOLUTION|>--- conflicted
+++ resolved
@@ -1243,25 +1243,18 @@
             Default is ``'lower'``.
 
         """
-<<<<<<< HEAD
-        transform = kwargs.pop('transform')
-=======
->>>>>>> dcac95fe
         if 'update_datalim' in kwargs:
             raise ValueError('The update_datalim keyword has been removed in '
                              'imshow. To hold the data and view limits see '
                              'GeoAxes.hold_limits.')
 
-        transform = kwargs.pop('transform', None)
+        transform = kwargs.pop('transform')
         extent = kwargs.get('extent', None)
         kwargs.setdefault('origin', 'lower')
 
         same_projection = (isinstance(transform, ccrs.Projection) and
                            self.projection == transform)
-<<<<<<< HEAD
-
-        if transform == self.transData or same_projection:
-=======
+
         # Only take the shortcut path if the image is within the current
         # bounds (+/- threshold) of the projection
         x0, x1 = self.projection.x_limits
@@ -1275,7 +1268,6 @@
 
         if (transform is None or transform == self.transData or
                 same_projection and inside_bounds):
->>>>>>> dcac95fe
             result = matplotlib.axes.Axes.imshow(self, img, *args, **kwargs)
         else:
             extent = kwargs.pop('extent', None)
