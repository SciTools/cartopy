# (C) British Crown Copyright 2014 - 2018, Met Office
#
# This file is part of cartopy.
#
# cartopy is free software: you can redistribute it and/or modify it under
# the terms of the GNU Lesser General Public License as published by the
# Free Software Foundation, either version 3 of the License, or
# (at your option) any later version.
#
# cartopy is distributed in the hope that it will be useful,
# but WITHOUT ANY WARRANTY; without even the implied warranty of
# MERCHANTABILITY or FITNESS FOR A PARTICULAR PURPOSE.  See the
# GNU Lesser General Public License for more details.
#
# You should have received a copy of the GNU Lesser General Public License
# along with cartopy.  If not, see <https://www.gnu.org/licenses/>.
"""
Provide support for converting EPSG codes to Projection instances.

"""

from __future__ import (absolute_import, division, print_function)

<<<<<<< HEAD
import cartopy.crs as ccrs
from cartopy._proj4 import _PROJ4Projection
import numpy as np
import pyepsg
=======
import numpy as np
import shapely.geometry as sgeom
>>>>>>> ff8d1696

import cartopy.crs as ccrs


class _EPSGProjection(_PROJ4Projection):
    def __init__(self, code):
        import pyepsg
        projection = pyepsg.get(code)
        if not isinstance(projection, pyepsg.ProjectedCRS):
            raise ValueError('EPSG code does not define a projection')

        self.epsg_code = code
        proj4_str = str(projection.as_proj4().strip())
        super(_EPSGProjection, self).__init__(proj4_str)

        # Convert lat/lon bounds to projected bounds.
        # GML defines gmd:EX_GeographicBoundingBox as:
        #   Geographic area of the entire dataset referenced to WGS 84
        # NB. We can't use a polygon transform at this stage because
        # that relies on the existence of the map boundary... the very
        # thing we're trying to work out! ;-)
        x0, x1, y0, y1 = projection.domain_of_validity()
        geodetic = ccrs.Geodetic()
        lons = np.array([x0, x0, x1, x1])
        lats = np.array([y0, y1, y1, y0])
        points = self.transform_points(geodetic, lons, lats)
        x = points[:, 0]
        y = points[:, 1]
        self.bounds = (x.min(), x.max(), y.min(), y.max())

    def __repr__(self):
        return '_EPSGProjection({})'.format(self.epsg_code)
<|MERGE_RESOLUTION|>--- conflicted
+++ resolved
@@ -21,15 +21,8 @@
 
 from __future__ import (absolute_import, division, print_function)
 
-<<<<<<< HEAD
-import cartopy.crs as ccrs
 from cartopy._proj4 import _PROJ4Projection
 import numpy as np
-import pyepsg
-=======
-import numpy as np
-import shapely.geometry as sgeom
->>>>>>> ff8d1696
 
 import cartopy.crs as ccrs
 
